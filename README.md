--- conflicted
+++ resolved
@@ -57,13 +57,10 @@
     * Working Directory: 
     
         `$MODULE_DIR$`
-<<<<<<< HEAD
-2) Run/Debug API Server : Run 'DelegateApplication' class with the following configurations.
-=======
     * Ensure [IntelliJ -> Project Structure -> Project SDK] "java version" is 1.8.0_121.
-    * Ensure [IntelliJ -> Preferences -> Java Compiler -> Module] "Target Bytecode Version" is 1.8 for all modules.
-2) Run/Debug API Server : Run 'DelegateApplication' class  with the following configurations.
->>>>>>> d098469f
+    * Ensure [IntelliJ -> Preferences -> Java Compiler -> Module] "Target Bytecode Version" is 1.8 for all modules.  
+
+2) Run/Debug API Server : Run 'DelegateApplication' class  with the following configurations.  
     * Environment Variable: 
     
         `JAVA_HOME=/Library/Java/JavaVirtualMachines/jdk1.8.0_121.jdk/Contents/Home`
