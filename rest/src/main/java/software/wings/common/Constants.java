--- conflicted
+++ resolved
@@ -57,17 +57,13 @@
   String SERVICE_INSTANCE_ARTIFACT_PARAMS = "SERVICE_INSTANCE_ARTIFACT_PARAMS";
 
   /**
-<<<<<<< HEAD
+   * The constant CONTAINER_UPGRADE_REQUEST_PARAM.
+   */
+  String CONTAINER_UPGRADE_REQUEST_PARAM = "CONTAINER_UPGRADE_REQUEST_PARAM";
+  /**
    * The constant INSTANCE_LIST_PARAMS.
    */
-=======
-   * The constant CONTAINER_UPGRADE_REQUEST_PARAM.
-   */
-  String CONTAINER_UPGRADE_REQUEST_PARAM = "CONTAINER_UPGRADE_REQUEST_PARAM";
-
->>>>>>> 64353cb6
   String INSTANCE_LIST_PARAMS = "INSTANCE_LIST_PARAMS";
-
   /**
    * The constant PHASE_PARAM.
    */
