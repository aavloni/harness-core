package software.wings.service.intfc.security;

import software.wings.annotation.Encryptable;
import software.wings.beans.ServiceVariable;
import software.wings.beans.UuidAware;
import software.wings.dl.PageResponse;
import software.wings.security.EncryptionType;
import software.wings.security.encryption.EncryptedData;
import software.wings.security.encryption.EncryptedDataDetail;
import software.wings.security.encryption.SecretChangeLog;
import software.wings.security.encryption.SecretUsageLog;
import software.wings.settings.SettingValue;
import software.wings.settings.SettingValue.SettingVariableTypes;
import software.wings.utils.BoundedInputStream;

import java.io.File;
import java.io.IOException;
import java.util.Collection;
import java.util.List;

/**
 * Created by rsingh on 10/30/17.
 */
public interface SecretManager {
  List<EncryptionConfig> listEncryptionConfig(String accountId);

  EncryptionType getEncryptionType(String accountId);

  PageResponse<SecretUsageLog> getUsageLogs(final String entityId, SettingValue.SettingVariableTypes variableType)
      throws IllegalAccessException;

  List<SecretChangeLog> getChangeLogs(String entityId, SettingVariableTypes variableType) throws IllegalAccessException;

  EncryptedData encrypt(EncryptionType encryptionType, String accountId, SettingVariableTypes settingType,
      char[] secret, EncryptedData encryptedData, String secretName);

  List<EncryptedDataDetail> getEncryptionDetails(Encryptable object, String appId, String workflowExecutionId);

  Collection<UuidAware> listEncryptedValues(String accountId);

  String getEncryptedYamlRef(Encryptable object, String... fieldName) throws IllegalAccessException;

  EncryptedData getEncryptedDataFromYamlRef(String encryptedYamlRef) throws IllegalAccessException;

<<<<<<< HEAD
  boolean transitionSecrets(String accountId, EncryptionType fromEncryptionType, String fromSecretId,
      EncryptionType toEncryptionType, String toSecretId);

  void changeSecretManager(String accountId, String entityId, EncryptionType fromEncryptionType, String fromKmsId,
      EncryptionType toEncryptionType, String toKmsId);
=======
  char[] decryptYamlRef(String encryptedYamlRef) throws IllegalAccessException, IOException;

  boolean transitionSecrets(String accountId, String fromVaultId, String toVaultId, EncryptionType encryptionType);
>>>>>>> b161c38f

  void checkAndAlertForInvalidManagers();

  String saveSecret(String accountId, String name, String value);

  boolean updateSecret(String accountId, String uuId, String name, String value);

  boolean deleteSecret(String accountId, String uuId);

  String saveFile(String accountId, String name, BoundedInputStream inputStream);

  File getFile(String accountId, String uuId, File readInto);

  boolean updateFile(String accountId, String name, String uuid, BoundedInputStream inputStream);

  boolean deleteFile(String accountId, String uuId);

  List<EncryptedData> listSecrets(String accountId, SettingVariableTypes type) throws IllegalAccessException;

  List<UuidAware> getSecretUsage(String accountId, String secretTextId);
}<|MERGE_RESOLUTION|>--- conflicted
+++ resolved
@@ -42,17 +42,13 @@
 
   EncryptedData getEncryptedDataFromYamlRef(String encryptedYamlRef) throws IllegalAccessException;
 
-<<<<<<< HEAD
   boolean transitionSecrets(String accountId, EncryptionType fromEncryptionType, String fromSecretId,
       EncryptionType toEncryptionType, String toSecretId);
 
   void changeSecretManager(String accountId, String entityId, EncryptionType fromEncryptionType, String fromKmsId,
       EncryptionType toEncryptionType, String toKmsId);
-=======
+
   char[] decryptYamlRef(String encryptedYamlRef) throws IllegalAccessException, IOException;
-
-  boolean transitionSecrets(String accountId, String fromVaultId, String toVaultId, EncryptionType encryptionType);
->>>>>>> b161c38f
 
   void checkAndAlertForInvalidManagers();
 
