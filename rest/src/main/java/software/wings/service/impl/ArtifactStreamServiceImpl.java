--- conflicted
+++ resolved
@@ -115,11 +115,8 @@
 @ValidateOnExecution
 public class ArtifactStreamServiceImpl implements ArtifactStreamService, DataProvider {
   private static final String CRON_PREFIX = "0 "; // 'Second' unit prefix to convert unix to quartz cron expression
-<<<<<<< HEAD
   private static final int ARTIFACT_STREAM_POLL_INTERVAL = 60; // in secs
   private final Logger logger = LoggerFactory.getLogger(getClass());
-=======
->>>>>>> c9336211
   @Inject private WingsPersistence wingsPersistence;
   @Inject private ExecutorService executorService;
   @Inject @Named("JobScheduler") private QuartzScheduler jobScheduler;
