package software.wings.service.impl;

import static com.google.common.base.Strings.isNullOrEmpty;
import static java.util.Arrays.asList;
import static org.mongodb.morphia.mapping.Mapper.ID_KEY;
import static software.wings.beans.ExecutionCredential.ExecutionType.SSH;
import static software.wings.beans.SSHExecutionCredential.Builder.aSSHExecutionCredential;
import static software.wings.beans.WorkflowType.ORCHESTRATION;
import static software.wings.beans.WorkflowType.PIPELINE;
import static software.wings.dl.PageRequest.Builder.aPageRequest;

import com.google.common.collect.ImmutableMap;
import com.google.inject.Singleton;

import net.redhogs.cronparser.CronExpressionDescriptor;
import net.redhogs.cronparser.DescriptionTypeEnum;
import net.redhogs.cronparser.I18nMessages;
import net.redhogs.cronparser.Options;
import org.mongodb.morphia.query.Query;
import org.mongodb.morphia.query.UpdateOperations;
import org.mongodb.morphia.query.UpdateResults;
import org.quartz.CronScheduleBuilder;
import org.quartz.JobBuilder;
import org.quartz.JobDetail;
import org.quartz.SimpleScheduleBuilder;
import org.quartz.Trigger;
import org.quartz.TriggerBuilder;
import org.slf4j.Logger;
import org.slf4j.LoggerFactory;
import ru.vyarus.guice.validator.group.annotation.ValidationGroups;
import software.wings.beans.Environment;
import software.wings.beans.ErrorCode;
import software.wings.beans.ExecutionArgs;
import software.wings.beans.Pipeline;
import software.wings.beans.PipelineExecution;
import software.wings.beans.SearchFilter.Operator;
import software.wings.beans.Service;
import software.wings.beans.SortOrder.OrderType;
import software.wings.beans.Workflow;
import software.wings.beans.WorkflowExecution;
import software.wings.beans.artifact.Artifact;
import software.wings.beans.artifact.ArtifactStream;
import software.wings.beans.artifact.ArtifactStreamAction;
import software.wings.beans.artifact.ArtifactStreamType;
import software.wings.dl.PageRequest;
import software.wings.dl.PageRequest.Builder;
import software.wings.dl.PageResponse;
import software.wings.dl.WingsPersistence;
import software.wings.exception.WingsException;
import software.wings.scheduler.ArtifactCollectionJob;
import software.wings.scheduler.ArtifactStreamActionJob;
import software.wings.scheduler.JobScheduler;
import software.wings.service.intfc.ArtifactService;
import software.wings.service.intfc.ArtifactStreamService;
import software.wings.service.intfc.BuildSourceService;
import software.wings.service.intfc.EnvironmentService;
import software.wings.service.intfc.PipelineService;
import software.wings.service.intfc.ServiceResourceService;
import software.wings.service.intfc.WorkflowExecutionService;
import software.wings.service.intfc.WorkflowService;
import software.wings.sm.ExecutionStatus;
import software.wings.stencils.DataProvider;
import software.wings.stencils.Stencil;
import software.wings.stencils.StencilPostProcessor;
import software.wings.utils.ArtifactType;
import software.wings.utils.Validator;
import software.wings.utils.validation.Create;
import software.wings.utils.validation.Update;

import java.text.ParseException;
import java.util.Arrays;
import java.util.List;
import java.util.Map;
import java.util.concurrent.ExecutorService;
import java.util.stream.Collectors;
import javax.inject.Inject;
import javax.validation.executable.ValidateOnExecution;
import javax.ws.rs.NotFoundException;

/**
 * The Class ArtifactStreamServiceImpl.
 */
@Singleton
@ValidateOnExecution
public class ArtifactStreamServiceImpl implements ArtifactStreamService, DataProvider {
  private static final String ARTIFACT_STREAM_CRON_GROUP = "ARTIFACT_STREAM_CRON_GROUP";
  private static final String CRON_PREFIX = "0 "; // 'Second' unit prefix to convert unix to quartz cron expression
  private static final int ARTIFACT_STREAM_POLL_INTERVAL = 60; // in secs
  @Inject private WingsPersistence wingsPersistence;
  @Inject private ExecutorService executorService;
  @Inject private JobScheduler jobScheduler;
  @Inject private PipelineService pipelineService;
  @Inject private WorkflowService workflowService;
  @Inject private WorkflowExecutionService workflowExecutionService;
  @Inject private ArtifactService artifactService;
  @Inject private EnvironmentService environmentService;
  @Inject private StencilPostProcessor stencilPostProcessor;
  @Inject private ServiceResourceService serviceResourceService;
  @Inject private BuildSourceService buildSourceService;

  private final Logger logger = LoggerFactory.getLogger(getClass());

  @Override
  public PageResponse<ArtifactStream> list(PageRequest<ArtifactStream> req) {
    PageResponse<ArtifactStream> pageResponse = wingsPersistence.query(ArtifactStream.class, req);
    return pageResponse;
  }

  @Override
  public ArtifactStream get(String appId, String artifactStreamId) {
    ArtifactStream artifactStream = wingsPersistence.get(ArtifactStream.class, appId, artifactStreamId);
    return artifactStream;
  }

  @Override
  @ValidationGroups(Create.class)
  public ArtifactStream create(ArtifactStream artifactStream) {
    if (ArtifactStreamType.DOCKER.name().equals(artifactStream.getArtifactStreamType())) {
<<<<<<< HEAD
      //      buildSourceService.validateArtifactSource(artifactStream.getAppId(), artifactStream.getSettingId(),
      //      artifactStream.getArtifactStreamAttributes());
=======
      // buildSourceService.validateArtifactSource(artifactStream.getAppId(), artifactStream.getSettingId(),
      // artifactStream.getArtifactStreamAttributes());
>>>>>>> 85aef0d9
    }
    String id = wingsPersistence.save(artifactStream);
    if (artifactStream.isAutoDownload()) {
      addCronForAutoArtifactCollection(artifactStream);
    }
    return get(artifactStream.getAppId(), id);
  }

  private void addCronForAutoArtifactCollection(ArtifactStream artifactStream) {
    JobDetail job = JobBuilder.newJob(ArtifactCollectionJob.class)
                        .withIdentity(ARTIFACT_STREAM_CRON_GROUP, artifactStream.getUuid())
                        .usingJobData("artifactStreamId", artifactStream.getUuid())
                        .usingJobData("appId", artifactStream.getAppId())
                        .build();

    Trigger trigger = TriggerBuilder.newTrigger()
                          .withIdentity(artifactStream.getUuid())
                          .withSchedule(SimpleScheduleBuilder.simpleSchedule()
                                            .withIntervalInSeconds(ARTIFACT_STREAM_POLL_INTERVAL)
                                            .repeatForever())
                          .build();

    jobScheduler.scheduleJob(job, trigger);
  }

  @Override
  @ValidationGroups(Update.class)
  public ArtifactStream update(ArtifactStream artifactStream) {
    ArtifactStream savedArtifactStream =
        wingsPersistence.get(ArtifactStream.class, artifactStream.getAppId(), artifactStream.getUuid());
    if (savedArtifactStream == null) {
      throw new NotFoundException("Artifact stream with id " + artifactStream.getUuid() + " not found");
    }
    if (ArtifactStreamType.DOCKER.name().equals(artifactStream.getArtifactStreamType())) {
      // TODO : Call takes longer time
      // buildSourceService.validateArtifactSource(artifactStream.getAppId(), artifactStream.getSettingId(),
      // artifactStream.getArtifactStreamAttributes());
    }
    artifactStream = create(artifactStream);
    if (!artifactStream.isAutoDownload()) {
      jobScheduler.deleteJob(ARTIFACT_STREAM_CRON_GROUP, savedArtifactStream.getUuid());
    }
    return artifactStream;
  }

  @Override
  public boolean delete(String appId, String artifactStreamId) {
    ArtifactStream artifactStream = get(appId, artifactStreamId);
    boolean deleted = wingsPersistence.delete(wingsPersistence.createQuery(ArtifactStream.class)
                                                  .field(ID_KEY)
                                                  .equal(artifactStreamId)
                                                  .field("appId")
                                                  .equal(appId));
    if (deleted) {
      jobScheduler.deleteJob(ARTIFACT_STREAM_CRON_GROUP, artifactStream.getUuid());
      artifactStream.getStreamActions().forEach(
          streamAction -> jobScheduler.deleteJob(artifactStreamId, streamAction.getWorkflowId()));
      artifactService.deleteByArtifactStream(appId, artifactStreamId);
    }
    return deleted;
  }

  @Override
  public void deleteByApplication(String appId) {
    wingsPersistence.createQuery(ArtifactStream.class)
        .field("appId")
        .equal(appId)
        .asList()
        .forEach(artifactSource -> delete(appId, artifactSource.getUuid()));
  }

  @Override
  public ArtifactStream addStreamAction(String appId, String streamId, ArtifactStreamAction artifactStreamAction) {
    String cronExpression = CRON_PREFIX + artifactStreamAction.getCronExpression();

    if (artifactStreamAction.isCustomAction() && !isNullOrEmpty(cronExpression)) {
      validateCronExpression(cronExpression);
      artifactStreamAction.setCronDescription(getCronDescription(cronExpression));
    }

    if (artifactStreamAction.getWorkflowType().equals(ORCHESTRATION)) {
      Workflow workflow = workflowService.readWorkflow(appId, artifactStreamAction.getWorkflowId(), null);
      artifactStreamAction.setWorkflowName(workflow.getName());
      Environment environment = environmentService.get(appId, artifactStreamAction.getEnvId(), false);
      artifactStreamAction.setEnvName(environment.getName());
    } else {
      Pipeline pipeline = pipelineService.readPipeline(appId, artifactStreamAction.getWorkflowId(), false);
      artifactStreamAction.setWorkflowName(pipeline.getName());
    }

    Query<ArtifactStream> query = wingsPersistence.createQuery(ArtifactStream.class)
                                      .field("appId")
                                      .equal(appId)
                                      .field(ID_KEY)
                                      .equal(streamId)
                                      .field("streamActions.workflowId")
                                      .notEqual(artifactStreamAction.getWorkflowId());
    UpdateOperations<ArtifactStream> operations =
        wingsPersistence.createUpdateOperations(ArtifactStream.class).add("streamActions", artifactStreamAction);
    UpdateResults update = wingsPersistence.update(query, operations);

    if (artifactStreamAction.isCustomAction()) {
      addCronForScheduledJobExecution(appId, streamId, artifactStreamAction, cronExpression);
    }
    return get(appId, streamId);
  }

  private void validateCronExpression(String cronExpression) {
    try {
      CronScheduleBuilder.cronSchedule(cronExpression);
    } catch (Exception ex) {
      throw new WingsException(ErrorCode.INVALID_ARGUMENT, "args", "Invalid cron expression");
    }
  }

  private String getCronDescription(String cronExpression) {
    try {
      return CronExpressionDescriptor.getDescription(
          DescriptionTypeEnum.FULL, cronExpression, new Options(), I18nMessages.DEFAULT_LOCALE);
    } catch (ParseException e) {
      logger.error("Error in translating corn expression " + cronExpression);
      return cronExpression;
    }
  }

  private void addCronForScheduledJobExecution(
      String appId, String streamId, ArtifactStreamAction artifactStreamAction, String cronExpression) {
    // Use ArtifactStream uuid as job group name and workflowId as job name

    JobDetail job = JobBuilder.newJob(ArtifactStreamActionJob.class)
                        .withIdentity(streamId, artifactStreamAction.getWorkflowId())
                        .usingJobData("artifactStreamId", streamId)
                        .usingJobData("appId", appId)
                        .usingJobData("workflowId", artifactStreamAction.getWorkflowId())
                        .build();

    Trigger trigger = TriggerBuilder.newTrigger()
                          .withIdentity(streamId, artifactStreamAction.getWorkflowId())
                          .withSchedule(CronScheduleBuilder.cronSchedule(cronExpression))
                          .build();

    jobScheduler.scheduleJob(job, trigger);
  }

  @Override
  public ArtifactStream deleteStreamAction(String appId, String streamId, String workflowId) {
    Query<ArtifactStream> query = wingsPersistence.createQuery(ArtifactStream.class)
                                      .field("appId")
                                      .equal(appId)
                                      .field(ID_KEY)
                                      .equal(streamId)
                                      .field("streamActions.workflowId")
                                      .equal(workflowId);

    ArtifactStream artifactStream = query.get();
    Validator.notNullCheck("Artifact Stream", artifactStream);

    ArtifactStreamAction streamAction =
        artifactStream.getStreamActions()
            .stream()
            .filter(artifactStreamAction -> artifactStreamAction.getWorkflowId().equals(workflowId))
            .findFirst()
            .orElseGet(null);
    Validator.notNullCheck("Stream Action", streamAction);

    UpdateOperations<ArtifactStream> operations =
        wingsPersistence.createUpdateOperations(ArtifactStream.class).removeAll("streamActions", streamAction);

    UpdateResults update = wingsPersistence.update(query, operations);

    jobScheduler.deleteJob(streamId, workflowId);

    return get(appId, streamId);
  }

  @Override
  public ArtifactStream updateStreamAction(String appId, String streamId, ArtifactStreamAction artifactStreamAction) {
    deleteStreamAction(appId, streamId, artifactStreamAction.getWorkflowId());
    return addStreamAction(appId, streamId, artifactStreamAction);
  }

  @Override
  public void triggerStreamActionPostArtifactCollectionAsync(Artifact artifact) {
    executorService.execute(() -> triggerStreamActionPostArtifactCollection(artifact));
  }

  @Override
  public void triggerScheduledStreamAction(String appId, String streamId, String workflowId) {
    ArtifactStream artifactStream = get(appId, streamId);
    ArtifactStreamAction artifactStreamAction =
        artifactStream.getStreamActions()
            .stream()
            .filter(asa -> asa.isCustomAction() && asa.getWorkflowId().equals(workflowId))
            .findFirst()
            .orElse(null);

    Artifact latestArtifact = artifactService.fetchLatestArtifactForArtifactStream(appId, streamId);
    int latestArtifactBuildNo = (latestArtifact != null && latestArtifact.getMetadata().get("buildNo") != null)
        ? Integer.parseInt(latestArtifact.getMetadata().get("buildNo"))
        : 0;

    Artifact lastSuccessfullyDeployedArtifact = getLastSuccessfullyDeployedArtifact(appId, artifactStreamAction);
    int lastDeployedArtifactBuildNo = (lastSuccessfullyDeployedArtifact != null
                                          && lastSuccessfullyDeployedArtifact.getMetadata().get("buildNo") != null)
        ? Integer.parseInt(lastSuccessfullyDeployedArtifact.getMetadata().get("buildNo"))
        : 0;

    logger.info("latest collected artifact build#{}, last successfully deployed artifact build#{}",
        latestArtifactBuildNo, lastDeployedArtifactBuildNo);

    if (latestArtifactBuildNo > lastDeployedArtifactBuildNo) {
      logger.info("Trigger stream action with artifact build# {}", latestArtifactBuildNo);
      triggerStreamAction(latestArtifact, artifactStreamAction);
    }
  }

  @Override
  public List<Stencil> getArtifactStreamSchema(String appId, String serviceId) {
    return stencilPostProcessor.postProcess(Arrays.asList(ArtifactStreamType.values()), appId, serviceId);
  }

  private Artifact getLastSuccessfullyDeployedArtifact(String appId, ArtifactStreamAction artifactStreamAction) {
    PageRequest pageRequest = Builder.aPageRequest()
                                  .addFilter("appId", Operator.EQ, appId)
                                  .addFilter("status", Operator.EQ, ExecutionStatus.SUCCESS)
                                  .addOrder("createdAt", OrderType.DESC)
                                  .withLimit("1")
                                  .build();

    String artifactId = null;

    if (artifactStreamAction.getWorkflowType().equals(PIPELINE)) {
      pageRequest.addFilter("pipelineId", artifactStreamAction.getWorkflowId(), Operator.EQ);
      List<PipelineExecution> response = pipelineService.listPipelineExecutions(pageRequest).getResponse();
      if (response.size() == 1) {
        artifactId = response.get(0).getArtifactId();
      }
    } else {
      pageRequest.addFilter("workflowId", artifactStreamAction.getWorkflowId(), Operator.EQ);
      pageRequest.addFilter("envId", artifactStreamAction.getEnvId(), Operator.EQ);
      List<WorkflowExecution> response = workflowExecutionService.listExecutions(pageRequest, false).getResponse();
      if (response.size() == 1) {
        artifactId = response.get(0).getExecutionArgs().getArtifactIdNames().keySet().stream().findFirst().orElse(null);
      }
    }

    return artifactId != null ? artifactService.get(appId, artifactId) : null;
  }

  private void triggerStreamActionPostArtifactCollection(Artifact artifact) {
    ArtifactStream artifactStream = get(artifact.getAppId(), artifact.getArtifactStreamId());
    Validator.notNullCheck("Artifact Stream", artifactStream);
    artifactStream.getStreamActions()
        .stream()
        .filter(streamAction -> !streamAction.isCustomAction())
        .forEach(artifactStreamAction -> triggerStreamAction(artifact, artifactStreamAction));
  }

  private void triggerStreamAction(Artifact artifact, ArtifactStreamAction artifactStreamAction) {
    ExecutionArgs executionArgs = new ExecutionArgs();
    executionArgs.setArtifacts(asList(artifact));
    executionArgs.setOrchestrationId(artifactStreamAction.getWorkflowId());
    executionArgs.setWorkflowType(artifactStreamAction.getWorkflowType());
    executionArgs.setExecutionCredential(aSSHExecutionCredential().withExecutionType(SSH).build());

    logger.info("Execute workflow of {} type with id {}", artifactStreamAction.getWorkflowType(),
        artifactStreamAction.getWorkflowId());

    if (artifactStreamAction.getWorkflowType().equals(ORCHESTRATION)) {
      workflowExecutionService.triggerEnvExecution(artifact.getAppId(), artifactStreamAction.getEnvId(), executionArgs);
    } else {
      pipelineService.execute(artifact.getAppId(), artifactStreamAction.getWorkflowId(), executionArgs);
    }
  }

  @Override
  public Map<String, String> getSupportedBuildSourceTypes(String appId, String serviceId) {
    Service service = serviceResourceService.get(appId, serviceId);
    if (service.getArtifactType().equals(ArtifactType.DOCKER)) {
      return ImmutableMap.of(ArtifactStreamType.DOCKER.name(), ArtifactStreamType.DOCKER.name());
    } else {
      return ImmutableMap.of(ArtifactStreamType.JENKINS.name(), ArtifactStreamType.JENKINS.name(),
          ArtifactStreamType.BAMBOO.name(), ArtifactStreamType.BAMBOO.name(), ArtifactStreamType.NEXUS.name(),
          ArtifactStreamType.NEXUS.name());
    }
  }

  @Override
  public void deleteByService(String appId, String serviceId) {
    wingsPersistence.createQuery(ArtifactStream.class)
        .field("appId")
        .equal(appId)
        .field("serviceId")
        .equal(serviceId)
        .asList()
        .forEach(artifactSource -> delete(appId, artifactSource.getUuid()));
  }

  @Override
  public Map<String, String> getData(String appId, String... params) {
    return (Map<String, String>) list(aPageRequest().addFilter("appId", Operator.EQ, appId).build())
        .getResponse()
        .stream()
        .collect(Collectors.toMap(ArtifactStream::getUuid, ArtifactStream::getSourceName));
  }
}<|MERGE_RESOLUTION|>--- conflicted
+++ resolved
@@ -116,13 +116,8 @@
   @ValidationGroups(Create.class)
   public ArtifactStream create(ArtifactStream artifactStream) {
     if (ArtifactStreamType.DOCKER.name().equals(artifactStream.getArtifactStreamType())) {
-<<<<<<< HEAD
       //      buildSourceService.validateArtifactSource(artifactStream.getAppId(), artifactStream.getSettingId(),
       //      artifactStream.getArtifactStreamAttributes());
-=======
-      // buildSourceService.validateArtifactSource(artifactStream.getAppId(), artifactStream.getSettingId(),
-      // artifactStream.getArtifactStreamAttributes());
->>>>>>> 85aef0d9
     }
     String id = wingsPersistence.save(artifactStream);
     if (artifactStream.isAutoDownload()) {
