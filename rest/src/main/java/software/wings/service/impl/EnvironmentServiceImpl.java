package software.wings.service.impl;

import static java.util.stream.Collectors.toMap;
import static org.mongodb.morphia.mapping.Mapper.ID_KEY;
import static software.wings.beans.Base.GLOBAL_ENV_ID;
import static software.wings.beans.EntityType.ENVIRONMENT;
import static software.wings.beans.EntityType.SERVICE;
import static software.wings.beans.EntityType.SERVICE_TEMPLATE;
import static software.wings.beans.Environment.Builder.anEnvironment;
import static software.wings.beans.Environment.EnvironmentType.NON_PROD;
import static software.wings.beans.Environment.EnvironmentType.PROD;
import static software.wings.beans.ErrorCode.INVALID_ARGUMENT;
import static software.wings.beans.ErrorCode.INVALID_REQUEST;
import static software.wings.beans.InformationNotification.Builder.anInformationNotification;
import static software.wings.beans.SearchFilter.Operator.EQ;
import static software.wings.beans.SearchFilter.Operator.IN;
import static software.wings.beans.ServiceVariable.DEFAULT_TEMPLATE_ID;
import static software.wings.dl.PageRequest.Builder.aPageRequest;

import com.google.common.base.Joiner;
import com.google.common.collect.ImmutableMap;

import org.apache.commons.lang3.StringUtils;
import org.hibernate.validator.constraints.NotEmpty;
import org.slf4j.Logger;
import org.slf4j.LoggerFactory;
import software.wings.beans.Application;
import software.wings.beans.ConfigFile;
import software.wings.beans.Application;
import software.wings.beans.Environment;
import software.wings.beans.ErrorCode;
import software.wings.beans.InfrastructureMapping;
import software.wings.beans.Pipeline;
import software.wings.beans.SearchFilter;
import software.wings.beans.Service;
import software.wings.beans.ServiceTemplate;
import software.wings.beans.ServiceVariable;
import software.wings.beans.Setup.SetupStatus;
import software.wings.beans.stats.CloneMetadata;
import software.wings.common.Constants;
import software.wings.common.NotificationMessageResolver.NotificationMessageType;
import software.wings.dl.PageRequest;
import software.wings.dl.PageResponse;
import software.wings.dl.WingsPersistence;
import software.wings.exception.WingsException;
import software.wings.service.intfc.ActivityService;
import software.wings.service.intfc.AppService;
import software.wings.service.intfc.ConfigService;
import software.wings.service.intfc.AppService;
import software.wings.service.intfc.EnvironmentService;
import software.wings.service.intfc.InfrastructureMappingService;
import software.wings.service.intfc.NotificationService;
import software.wings.service.intfc.PipelineService;
import software.wings.service.intfc.ServiceResourceService;
import software.wings.service.intfc.ServiceTemplateService;
import software.wings.service.intfc.ServiceVariableService;
import software.wings.service.intfc.SetupService;
import software.wings.service.intfc.WorkflowService;
import software.wings.service.intfc.yaml.EntityUpdateService;
import software.wings.stencils.DataProvider;
import software.wings.utils.BoundedInputStream;
import software.wings.utils.Validator;
import software.wings.yaml.gitSync.EntityUpdateEvent.SourceType;
import software.wings.yaml.gitSync.EntityUpdateListEvent;

import java.io.File;
import java.io.FileInputStream;
import java.io.FileNotFoundException;
import java.util.ArrayList;
import java.util.List;
import java.util.Map;
import java.util.Set;
import java.util.concurrent.ExecutorService;
import java.util.stream.Collectors;
import javax.inject.Inject;
import javax.inject.Singleton;
import javax.validation.constraints.NotNull;
import javax.validation.executable.ValidateOnExecution;

/**
 * Created by anubhaw on 4/1/16.
 */
@ValidateOnExecution
@Singleton
public class EnvironmentServiceImpl implements EnvironmentService, DataProvider {
  @Inject private WingsPersistence wingsPersistence;
  @Inject private ServiceTemplateService serviceTemplateService;
  @Inject private ExecutorService executorService;
  @Inject private WorkflowService workflowService;
  @Inject private SetupService setupService;
  @Inject private NotificationService notificationService;
  @Inject private ActivityService activityService;
  @Inject private PipelineService pipelineService;
  @Inject private InfrastructureMappingService infrastructureMappingService;
  @Inject private ServiceVariableService serviceVariableService;
  @Inject private ServiceResourceService serviceResourceService;
  @Inject private ConfigService configService;
<<<<<<< HEAD
  @Inject private EntityUpdateService entityUpdateService;
=======
>>>>>>> 5acdb975
  @Inject private AppService appService;

  private final Logger logger = LoggerFactory.getLogger(getClass());

  /**
   * {@inheritDoc}
   */
  @Override
  public PageResponse<Environment> list(PageRequest<Environment> request, boolean withSummary) {
    PageResponse<Environment> pageResponse = wingsPersistence.query(Environment.class, request);
    if (pageResponse == null || pageResponse.getResponse() == null) {
      return pageResponse;
    }
    if (withSummary) {
      pageResponse.getResponse().forEach(environment -> {
        try {
          addServiceTemplates(environment);
        } catch (Exception e) {
          logger.error("Failed to add service templates to environment {} ", environment, e);
        }
      });
    }
    return pageResponse;
  }

  /**
   * {@inheritDoc}
   */
  @Override
  public Environment get(String appId, String envId, boolean withSummary) {
    Environment environment = wingsPersistence.get(Environment.class, appId, envId);
    if (environment == null) {
      throw new WingsException(INVALID_ARGUMENT, "args", "Environment doesn't exist");
    }
    if (withSummary) {
      addServiceTemplates(environment);
    }
    return environment;
  }

  @Override
  public Environment get(@NotEmpty String appId, @NotEmpty String envId, @NotNull SetupStatus status) {
    Environment environment = get(appId, envId, true);
    if (status == SetupStatus.INCOMPLETE) {
      environment.setSetup(setupService.getEnvironmentSetupStatus(environment));
    }
    return environment;
  }

  @Override
  public boolean exist(@NotEmpty String appId, @NotEmpty String envId) {
    return wingsPersistence.createQuery(Environment.class)
               .field("appId")
               .equal(appId)
               .field(ID_KEY)
               .equal(envId)
               .getKey()
        != null;
  }

  private void addServiceTemplates(Environment environment) {
    PageRequest<ServiceTemplate> pageRequest = new PageRequest<>();
    pageRequest.addFilter("appId", environment.getAppId(), SearchFilter.Operator.EQ);
    pageRequest.addFilter("envId", environment.getUuid(), EQ);
    environment.setServiceTemplates(serviceTemplateService.list(pageRequest, false, false).getResponse());
  }

  /**
   * {@inheritDoc}
   */
  @Override
  public Map<String, String> getData(String appId, String... params) {
    PageRequest<Environment> pageRequest = new PageRequest<>();
    pageRequest.addFilter("appId", appId, EQ);
    return list(pageRequest, false).stream().collect(toMap(Environment::getUuid, Environment::getName));
  }

  /**
   * {@inheritDoc}
   */
  @Override
  public Environment save(Environment environment) {
    Environment savedEnvironment = Validator.duplicateCheck(
        () -> wingsPersistence.saveAndGet(Environment.class, environment), "name", environment.getName());
    serviceTemplateService.createDefaultTemplatesByEnv(savedEnvironment);
    notificationService.sendNotificationAsync(
        anInformationNotification()
            .withAppId(savedEnvironment.getAppId())
            .withNotificationTemplateId(NotificationMessageType.ENTITY_CREATE_NOTIFICATION.name())
            .withNotificationTemplateVariables(
                ImmutableMap.of("ENTITY_TYPE", "Environment", "ENTITY_NAME", savedEnvironment.getName()))
            .build());
<<<<<<< HEAD

    //-------------------
    EntityUpdateListEvent eule = new EntityUpdateListEvent();

    // see if we need to perform any Git Sync operations for the app
    Application app = appService.get(environment.getAppId());
    eule.addEntityUpdateEvent(entityUpdateService.appListUpdate(app, SourceType.ENTITY_UPDATE));

    // see if we need to perform any Git Sync operations for the environment
    eule.addEntityUpdateEvent(entityUpdateService.environmentListUpdate(environment, SourceType.ENTITY_CREATE));

    entityUpdateService.queueEntityUpdateList(eule);
    //-------------------

    return environment;
=======
    return savedEnvironment;
>>>>>>> 5acdb975
  }

  /**
   * {@inheritDoc}
   */
  @Override
  public Environment update(Environment environment) {
    String description = environment.getDescription() == null ? "" : environment.getDescription();
    ImmutableMap<String, Object> paramMap = ImmutableMap.of(
        "name", environment.getName(), "environmentType", environment.getEnvironmentType(), "description", description);

    wingsPersistence.updateFields(Environment.class, environment.getUuid(), paramMap);

    //-------------------
    EntityUpdateListEvent eule = new EntityUpdateListEvent();

    // see if we need to perform any Git Sync operations for the app
    Application app = appService.get(environment.getAppId());
    eule.addEntityUpdateEvent(entityUpdateService.appListUpdate(app, SourceType.ENTITY_UPDATE));

    // see if we need to perform any Git Sync operations for the environment
    eule.addEntityUpdateEvent(entityUpdateService.environmentListUpdate(environment, SourceType.ENTITY_CREATE));

    entityUpdateService.queueEntityUpdateList(eule);
    //-------------------

    return wingsPersistence.get(Environment.class, environment.getAppId(), environment.getUuid());
  }

  /**
   * {@inheritDoc}
   */
  @Override
  public void delete(String appId, String envId) {
    Environment environment = wingsPersistence.get(Environment.class, appId, envId);
    if (environment == null) {
      throw new WingsException(INVALID_ARGUMENT, "args", "Environment doesn't exist");
    }
    ensureEnvironmentSafeToDelete(environment);
    delete(environment);
  }

  @Override
  public List<Service> getServicesWithOverrides(String appId, String envId) {
    List<Service> services = new ArrayList<>();
    Environment environment = get(appId, envId, true);
    if (environment == null) {
      return services;
    }
    List<ServiceTemplate> serviceTemplates = environment.getServiceTemplates();
    if (serviceTemplates == null || serviceTemplates.isEmpty()) {
      return services;
    }
    List<String> serviceIds = new ArrayList<>();
    for (ServiceTemplate serviceTemplate : serviceTemplates) {
      boolean includeServiceId = false;
      // For each service template id check if it has service or config overrides
      List<ServiceVariable> serviceVariableOverrides = serviceVariableService.getServiceVariablesByTemplate(
          environment.getAppId(), environment.getUuid(), serviceTemplate, true);
      if (serviceVariableOverrides != null) {
        if (serviceVariableOverrides.size() > 0) {
          // This service template has at least on service overrides
          includeServiceId = true;
        }
      }
      if (!includeServiceId) {
        // For each service template id check if it has service or config overrides
        List<ConfigFile> overrideConfigFiles =
            configService.getConfigFileByTemplate(environment.getAppId(), environment.getUuid(), serviceTemplate);
        if (overrideConfigFiles != null) {
          if (overrideConfigFiles.size() > 0) {
            // This service template has at least on service overrides
            includeServiceId = true;
          }
        }
      }
      if (includeServiceId) {
        serviceIds.add(serviceTemplate.getServiceId());
      }
    }
    if (!serviceIds.isEmpty()) {
      PageRequest<Service> pageRequest = aPageRequest()
                                             .withLimit(PageRequest.UNLIMITED)
                                             .addFilter("appId", EQ, environment.getAppId())
                                             .addFilter("uuid", IN, serviceIds.toArray())
                                             .addFieldsExcluded("serviceCommands")
                                             .addFieldsExcluded("appContainer")
                                             .build();
      services = serviceResourceService.list(pageRequest, false, false);
    }
    return services;
  }

  private void ensureEnvironmentSafeToDelete(Environment environment) {
    List<Pipeline> pipelines = pipelineService.listPipelines(
        aPageRequest()
            .withLimit(PageRequest.UNLIMITED)
            .addFilter("appId", EQ, environment.getAppId())
            .addFilter("pipelineStages.pipelineStageElements.properties.envId", EQ, environment.getUuid())
            .build());

    if (pipelines.size() > 0) {
      List<String> pipelineNames = pipelines.stream().map(Pipeline::getName).collect(Collectors.toList());
      throw new WingsException(INVALID_REQUEST, "message",
          String.format("Environment is referenced by %s pipeline%s [%s].", pipelines.size(),
              pipelines.size() == 1 ? "" : "s", Joiner.on(", ").join(pipelineNames)));
    }
  }

  private void delete(Environment environment) {
    boolean deleted = wingsPersistence.delete(environment);

    if (deleted) {
      executorService.submit(() -> serviceTemplateService.deleteByEnv(environment.getAppId(), environment.getUuid()));
      executorService.submit(
          () -> workflowService.deleteWorkflowByEnvironment(environment.getAppId(), environment.getUuid()));
      executorService.submit(() -> activityService.deleteByEnvironment(environment.getAppId(), environment.getUuid()));
      notificationService.sendNotificationAsync(
          anInformationNotification()
              .withAppId(environment.getAppId())
              .withNotificationTemplateId(NotificationMessageType.ENTITY_DELETE_NOTIFICATION.name())
              .withNotificationTemplateVariables(
                  ImmutableMap.of("ENTITY_TYPE", "Environment", "ENTITY_NAME", environment.getName()))
              .build());
    }
  }

  @Override
  public void deleteByApp(String appId) {
    List<Environment> environments =
        wingsPersistence.createQuery(Environment.class).field("appId").equal(appId).asList();
    environments.forEach(this ::delete);
  }

  @Override
  public void createDefaultEnvironments(String appId) {
    save(anEnvironment().withAppId(appId).withName(Constants.DEV_ENV).withEnvironmentType(NON_PROD).build());
    save(anEnvironment().withAppId(appId).withName(Constants.QA_ENV).withEnvironmentType(NON_PROD).build());
    save(anEnvironment().withAppId(appId).withName(Constants.PROD_ENV).withEnvironmentType(PROD).build());
  }

  @Override
  public List<Environment> getEnvByApp(String appId) {
    return wingsPersistence.createQuery(Environment.class).field("appId").equal(appId).asList();
  }

  @Override
  public Environment cloneEnvironment(String appId, String envId, CloneMetadata cloneMetadata) {
    Validator.notNullCheck("cloneMetadata", cloneMetadata);
    Validator.notNullCheck("environment", cloneMetadata.getEnvironment());
    if (cloneMetadata.getTargetAppId() == null) {
      logger.info("Cloning environment envId {}  within the same appId {}", envId, appId);
      String envName = cloneMetadata.getEnvironment().getName();
      String description = cloneMetadata.getEnvironment().getDescription();
      if (envId == null) {
        envId = cloneMetadata.getEnvironment().getUuid();
      }
      Environment sourceEnvironment = get(appId, envId, true);
      Environment clonedEnvironment = sourceEnvironment.clone();
      if (StringUtils.isEmpty(description)) {
        description = "Cloned from environment " + sourceEnvironment.getName();
      }
      clonedEnvironment.setName(envName);
      clonedEnvironment.setDescription(description);
      // Create environment
      clonedEnvironment = save(clonedEnvironment);

      // Copy templates
      // TODO: It is not working
      List<ServiceTemplate> serviceTemplates = sourceEnvironment.getServiceTemplates();
      if (serviceTemplates != null) {
        for (ServiceTemplate serviceTemplate : serviceTemplates) {
          // Verify if the service template already exists in the target app
          PageRequest<ServiceTemplate> serviceTemplatePageRequest =
              aPageRequest()
                  .withLimit(PageRequest.UNLIMITED)
                  .addFilter("appId", EQ, appId)
                  .addFilter("envId", EQ, clonedEnvironment.getUuid())
                  .addFilter("serviceId", EQ, serviceTemplate.getServiceId())
                  .build();

          List<ServiceTemplate> serviceTemplateList =
              serviceTemplateService.list(serviceTemplatePageRequest, false, false);
          ServiceTemplate clonedServiceTemplate = null;
          if (serviceTemplateList != null && serviceTemplateList.size() > 0) {
            clonedServiceTemplate = serviceTemplateList.get(0);
          }
          if (clonedServiceTemplate == null) {
            clonedServiceTemplate = serviceTemplate.clone();
            clonedServiceTemplate.setEnvId(clonedEnvironment.getUuid());
            clonedServiceTemplate = serviceTemplateService.save(clonedServiceTemplate);
          }
          serviceTemplate =
              serviceTemplateService.get(appId, serviceTemplate.getEnvId(), serviceTemplate.getUuid(), true, true);
          if (serviceTemplate != null) {
            // Clone Infrastructure Mappings
            List<InfrastructureMapping> infrastructureMappings = serviceTemplate.getInfrastructureMappings();
            if (infrastructureMappings != null) {
              for (InfrastructureMapping infrastructureMapping : infrastructureMappings) {
                try {
                  infrastructureMapping.setUuid(null);
                  infrastructureMapping.setEnvId(clonedEnvironment.getUuid());
                  infrastructureMapping.setServiceTemplateId(clonedServiceTemplate.getUuid());
                  infrastructureMappingService.save(infrastructureMapping);
                } catch (Exception e) {
                  logger.error("Failed to clone infrastructure mapping name {}, id {} of environment {}",
                      infrastructureMapping.getDisplayName(), infrastructureMapping.getUuid(),
                      infrastructureMapping.getEnvId(), e);
                }
              }
            }
          }
          // Clone Service Config Files
          cloneServiceVariables(clonedEnvironment, serviceTemplate.getServiceVariablesOverrides(),
              clonedServiceTemplate.getUuid(), null, null);
          // Clone Service Config File overrides
          cloneConfigFiles(
              clonedEnvironment, clonedServiceTemplate, serviceTemplate.getConfigFilesOverrides(), null, null);
        }
      }
      // Clone ALL service variable overrides
      PageRequest<ServiceVariable> serviceVariablePageRequest = aPageRequest()
                                                                    .withLimit(PageRequest.UNLIMITED)
                                                                    .addFilter("appId", EQ, appId)
                                                                    .addFilter("entityId", EQ, envId)
                                                                    .build();
      List<ServiceVariable> serviceVariables = serviceVariableService.list(serviceVariablePageRequest, false);
      cloneServiceVariables(clonedEnvironment, serviceVariables, null, null, null);
      logger.info("Cloning environment envId {}  within the same appId {} success", envId, appId);
      return clonedEnvironment;
    } else {
      String targetAppId = cloneMetadata.getTargetAppId();
      logger.info("Cloning environment from appId {} to appId {}", appId, targetAppId);
      Validator.notNullCheck("targetAppId", targetAppId);
      Application sourceApplication = appService.get(appId);
      Validator.notNullCheck("appId", appId);

      Map<String, String> serviceMapping = cloneMetadata.getServiceMapping();
      Validator.notNullCheck("serviceMapping", serviceMapping);

      validateServiceMapping(appId, targetAppId, serviceMapping);

      String envName = cloneMetadata.getEnvironment().getName();
      String description = cloneMetadata.getEnvironment().getDescription();
      if (envId == null) {
        envId = cloneMetadata.getEnvironment().getUuid();
      }
      Environment sourceEnvironment = get(appId, envId, true);
      if (StringUtils.isEmpty(description)) {
        description =
            "Cloned from environment " + sourceEnvironment.getName() + " of application " + sourceApplication.getName();
      }

      Environment clonedEnvironment = sourceEnvironment.clone();
      clonedEnvironment.setName(envName);
      clonedEnvironment.setDescription(description);
      clonedEnvironment.setAppId(targetAppId);

      // Create environment
      clonedEnvironment = save(clonedEnvironment);

      // Copy templates
      List<ServiceTemplate> serviceTemplates = sourceEnvironment.getServiceTemplates();
      if (serviceTemplates != null) {
        for (ServiceTemplate serviceTemplate : serviceTemplates) {
          String serviceId = serviceTemplate.getServiceId();
          String targetServiceId = serviceMapping.get(serviceId);
          if (targetServiceId == null) {
            continue;
          }
          Service targetService = serviceResourceService.get(targetAppId, targetServiceId);
          Validator.notNullCheck("Target Service", targetService);

          String clonedEnvironmentUuid = clonedEnvironment.getUuid();

          // Verify if the service template already exists in the target app
          PageRequest<ServiceTemplate> serviceTemplatePageRequest = aPageRequest()
                                                                        .withLimit(PageRequest.UNLIMITED)
                                                                        .addFilter("appId", EQ, targetAppId)
                                                                        .addFilter("envId", EQ, clonedEnvironmentUuid)
                                                                        .addFilter("serviceId", EQ, targetServiceId)
                                                                        .build();

          List<ServiceTemplate> serviceTemplateList =
              serviceTemplateService.list(serviceTemplatePageRequest, false, false);
          ServiceTemplate clonedServiceTemplate = null;
          if (serviceTemplateList != null && serviceTemplateList.size() > 0) {
            clonedServiceTemplate = serviceTemplateList.get(0);
          }
          if (clonedServiceTemplate == null) {
            clonedServiceTemplate = serviceTemplate.clone();
            clonedServiceTemplate.setAppId(targetAppId);
            clonedServiceTemplate.setEnvId(clonedEnvironmentUuid);
            clonedServiceTemplate.setServiceId(targetServiceId);
            clonedServiceTemplate.setName(targetService.getName());
            // Check if the service template exist before cloning
            clonedServiceTemplate = serviceTemplateService.save(clonedServiceTemplate);
          }
          serviceTemplate =
              serviceTemplateService.get(appId, serviceTemplate.getEnvId(), serviceTemplate.getUuid(), true, true);
          if (serviceTemplate != null) {
            // Clone Service Variable overrides
            cloneServiceVariables(clonedEnvironment, serviceTemplate.getServiceVariablesOverrides(),
                clonedServiceTemplate.getUuid(), targetAppId, targetServiceId);
            // Clone Service Config File overrides
            cloneConfigFiles(clonedEnvironment, clonedServiceTemplate, serviceTemplate.getConfigFilesOverrides(),
                targetAppId, targetServiceId);
          }
        }
        // Clone ALL service variable overrides
        PageRequest<ServiceVariable> serviceVariablePageRequest = aPageRequest()
                                                                      .withLimit(PageRequest.UNLIMITED)
                                                                      .addFilter("appId", EQ, appId)
                                                                      .addFilter("entityId", EQ, envId)
                                                                      .build();
        List<ServiceVariable> serviceVariables = serviceVariableService.list(serviceVariablePageRequest, false);
        cloneServiceVariables(clonedEnvironment, serviceVariables, null, targetAppId, null);
        logger.info("Cloning environment from appId {} to appId {}", appId, targetAppId);
      }
      return clonedEnvironment;
    }
  }

  private void cloneServiceVariables(Environment clonedEnvironment, List<ServiceVariable> serviceVariables,
      String serviceTemplateId, String targetAppId, String targetServiceId) {
    if (serviceVariables != null) {
      for (ServiceVariable serviceVariable : serviceVariables) {
        ServiceVariable clonedServiceVariable = serviceVariable.clone();
        if (targetAppId != null) {
          clonedServiceVariable.setAppId(targetAppId);
        }
        if (!clonedServiceVariable.getEnvId().equals(GLOBAL_ENV_ID)) {
          clonedServiceVariable.setEnvId(clonedEnvironment.getUuid());
        }
        if (!clonedServiceVariable.getTemplateId().equals(DEFAULT_TEMPLATE_ID)) {
          if (serviceTemplateId != null) {
            clonedServiceVariable.setTemplateId(serviceTemplateId);
          }
        }
        if (clonedServiceVariable.getEntityType().equals(SERVICE_TEMPLATE)) {
          if (serviceTemplateId != null) {
            clonedServiceVariable.setEntityId(serviceTemplateId);
          }
        }
        if (clonedServiceVariable.getEntityType().equals(SERVICE)) {
          if (targetServiceId != null) {
            clonedServiceVariable.setEntityId(targetServiceId);
          }
        }
        if (clonedServiceVariable.getEntityType().equals(ENVIRONMENT)) {
          clonedServiceVariable.setEntityId(clonedEnvironment.getUuid());
        }
        serviceVariableService.save(clonedServiceVariable);
      }
    }
  }

  private void cloneConfigFiles(Environment clonedEnvironment, ServiceTemplate clonedServiceTemplate,
      List<ConfigFile> configFiles, String targetAppId, String targetServiceId) {
    if (configFiles != null) {
      for (ConfigFile configFile : configFiles) {
        ConfigFile clonedConfigFile = configFile.clone();
        if (targetAppId != null) {
          clonedConfigFile.setAppId(targetAppId);
        }
        if (!clonedConfigFile.getEnvId().equals(GLOBAL_ENV_ID)) {
          clonedConfigFile.setEnvId(clonedEnvironment.getUuid());
        }
        if (!clonedConfigFile.getTemplateId().equals(DEFAULT_TEMPLATE_ID)) {
          clonedConfigFile.setTemplateId(clonedServiceTemplate.getUuid());
        }
        if (clonedConfigFile.getEntityType().equals(SERVICE_TEMPLATE)) {
          clonedConfigFile.setEntityId(clonedServiceTemplate.getUuid());
        }
        if (clonedConfigFile.getEntityType().equals(SERVICE)) {
          if (targetServiceId != null) {
            clonedConfigFile.setEntityId(targetServiceId);
          }
        }
        try {
          File file = configService.download(configFile.getAppId(), configFile.getUuid());
          configService.save(clonedConfigFile, new BoundedInputStream(new FileInputStream(file)));
        } catch (FileNotFoundException e) {
          logger.error("Error in cloning config file " + configFile.toString(), e);
          // Ignore and continue adding more files
        }
      }
    }
  }

  /**
   * Validates whether service id and mapped service are of same type
   * @param serviceMapping
   */
  private void validateServiceMapping(String appId, String targetAppId, Map<String, String> serviceMapping) {
    if (serviceMapping != null) {
      Set<String> serviceIds = serviceMapping.keySet();
      for (String serviceId : serviceIds) {
        String targetServiceId = serviceMapping.get(serviceId);
        if (serviceId != null && targetServiceId != null) {
          Service oldService = serviceResourceService.get(appId, serviceId, false);
          Validator.notNullCheck("service", oldService);
          Service newService = serviceResourceService.get(targetAppId, targetServiceId, false);
          Validator.notNullCheck("targetService", newService);
          if (oldService.getArtifactType() != null
              && !oldService.getArtifactType().equals(newService.getArtifactType())) {
            throw new WingsException(ErrorCode.INVALID_REQUEST, "message",
                "Target service  [" + oldService.getName() + " ] is not compatible with service ["
                    + newService.getName() + "]");
          }
        }
      }
    }
  }
}<|MERGE_RESOLUTION|>--- conflicted
+++ resolved
@@ -95,10 +95,7 @@
   @Inject private ServiceVariableService serviceVariableService;
   @Inject private ServiceResourceService serviceResourceService;
   @Inject private ConfigService configService;
-<<<<<<< HEAD
   @Inject private EntityUpdateService entityUpdateService;
-=======
->>>>>>> 5acdb975
   @Inject private AppService appService;
 
   private final Logger logger = LoggerFactory.getLogger(getClass());
@@ -191,7 +188,6 @@
             .withNotificationTemplateVariables(
                 ImmutableMap.of("ENTITY_TYPE", "Environment", "ENTITY_NAME", savedEnvironment.getName()))
             .build());
-<<<<<<< HEAD
 
     //-------------------
     EntityUpdateListEvent eule = new EntityUpdateListEvent();
@@ -206,10 +202,7 @@
     entityUpdateService.queueEntityUpdateList(eule);
     //-------------------
 
-    return environment;
-=======
     return savedEnvironment;
->>>>>>> 5acdb975
   }
 
   /**
