package software.wings.service.impl;

import static java.util.Collections.emptyList;
import static java.util.Collections.emptyMap;
import static java.util.stream.Collectors.toList;
import static java.util.stream.Collectors.toMap;
import static org.apache.commons.lang3.StringUtils.equalsIgnoreCase;
import static org.apache.commons.lang3.StringUtils.isNotBlank;
import static org.apache.sshd.common.util.GenericUtils.isEmpty;
import static org.mongodb.morphia.mapping.Mapper.ID_KEY;
import static software.wings.beans.ConfigFile.DEFAULT_TEMPLATE_ID;
import static software.wings.beans.EntityVersion.Builder.anEntityVersion;
import static software.wings.beans.ErrorCode.COMMAND_DOES_NOT_EXIST;
import static software.wings.beans.ErrorCode.INVALID_REQUEST;
import static software.wings.beans.InformationNotification.Builder.anInformationNotification;
import static software.wings.beans.SearchFilter.Operator.EQ;
import static software.wings.beans.Setup.SetupStatus.INCOMPLETE;
import static software.wings.beans.command.Command.Builder.aCommand;
import static software.wings.beans.command.CommandUnitType.COMMAND;
import static software.wings.beans.command.ServiceCommand.Builder.aServiceCommand;
import static software.wings.dl.MongoHelper.setUnset;
import static software.wings.dl.PageRequest.Builder.aPageRequest;

import com.google.common.collect.ImmutableMap;

import de.danielbechler.diff.ObjectDifferBuilder;
import de.danielbechler.diff.node.DiffNode;
import de.danielbechler.diff.path.NodePath;
import org.apache.commons.lang3.StringUtils;
import org.hibernate.validator.constraints.NotEmpty;
import org.mongodb.morphia.query.UpdateOperations;
import org.slf4j.Logger;
import org.slf4j.LoggerFactory;
import software.wings.beans.Application;
import software.wings.beans.CanaryOrchestrationWorkflow;
import software.wings.beans.ConfigFile;
import software.wings.beans.EntityType;
import software.wings.beans.EntityVersion;
import software.wings.beans.EntityVersion.ChangeType;
import software.wings.beans.ErrorCode;
import software.wings.beans.Graph;
import software.wings.beans.LambdaSpecification;
import software.wings.beans.PhaseStep;
import software.wings.beans.SearchFilter;
import software.wings.beans.Service;
import software.wings.beans.ServiceTemplate;
import software.wings.beans.ServiceVariable;
import software.wings.beans.Setup.SetupStatus;
import software.wings.beans.Workflow;
import software.wings.beans.WorkflowPhase;
import software.wings.beans.artifact.ArtifactStream;
import software.wings.beans.command.Command;
import software.wings.beans.command.CommandUnit;
import software.wings.beans.command.CommandUnitType;
import software.wings.beans.command.ServiceCommand;
import software.wings.beans.container.ContainerAdvancedPayload;
import software.wings.beans.container.ContainerTask;
import software.wings.beans.container.ContainerTaskType;
import software.wings.common.NotificationMessageResolver.NotificationMessageType;
import software.wings.dl.PageRequest;
import software.wings.dl.PageResponse;
import software.wings.dl.WingsPersistence;
import software.wings.exception.WingsException;
import software.wings.service.intfc.ActivityService;
import software.wings.service.intfc.AppService;
import software.wings.service.intfc.ArtifactStreamService;
import software.wings.service.intfc.CommandService;
import software.wings.service.intfc.ConfigService;
import software.wings.service.intfc.EntityVersionService;
import software.wings.service.intfc.NotificationService;
import software.wings.service.intfc.ServiceResourceService;
import software.wings.service.intfc.ServiceTemplateService;
import software.wings.service.intfc.ServiceVariableService;
import software.wings.service.intfc.SetupService;
import software.wings.service.intfc.WorkflowService;
import software.wings.service.intfc.yaml.EntityUpdateService;
import software.wings.stencils.DataProvider;
import software.wings.stencils.Stencil;
import software.wings.stencils.StencilPostProcessor;
import software.wings.utils.ArtifactType;
import software.wings.utils.BoundedInputStream;
import software.wings.utils.Validator;
import software.wings.yaml.gitSync.EntityUpdateEvent.SourceType;
import software.wings.yaml.gitSync.EntityUpdateListEvent;

import java.io.File;
import java.io.FileInputStream;
import java.io.FileNotFoundException;
import java.util.ArrayList;
import java.util.Arrays;
import java.util.Collections;
import java.util.List;
import java.util.Map;
import java.util.Optional;
import java.util.concurrent.ExecutorService;
import java.util.stream.Collectors;
import java.util.stream.Stream;
import javax.inject.Inject;
import javax.inject.Singleton;
import javax.validation.executable.ValidateOnExecution;

/**
 * Created by anubhaw on 3/25/16.
 */
@ValidateOnExecution
@Singleton
public class ServiceResourceServiceImpl implements ServiceResourceService, DataProvider {
  private final Logger logger = LoggerFactory.getLogger(ServiceResourceServiceImpl.class);

  @Inject private WingsPersistence wingsPersistence;
  @Inject private ConfigService configService;
  @Inject private ServiceTemplateService serviceTemplateService;
  @Inject private ExecutorService executorService;
  @Inject private StencilPostProcessor stencilPostProcessor;
  @Inject private ServiceVariableService serviceVariableService;
  @Inject private ActivityService activityService;
  @Inject private SetupService setupService;
  @Inject private NotificationService notificationService;
  @Inject private EntityVersionService entityVersionService;
  @Inject private CommandService commandService;
  @Inject private ArtifactStreamService artifactStreamService;
  @Inject private WorkflowService workflowService;
  @Inject private EntityUpdateService entityUpdateService;
  @Inject private AppService appService;

  /**
   * {@inheritDoc}
   */
  @Override
  public PageResponse<Service> list(
      PageRequest<Service> request, boolean withBuildSource, boolean withServiceCommands) {
    PageResponse<Service> pageResponse = wingsPersistence.query(Service.class, request);

    if (withServiceCommands) {
      pageResponse.getResponse().forEach(service -> {
        try {
          service.getServiceCommands().forEach(serviceCommand
              -> serviceCommand.setCommand(commandService.getCommand(
                  serviceCommand.getAppId(), serviceCommand.getUuid(), serviceCommand.getDefaultVersion())));
        } catch (Exception e) {
          logger.error("Failed to retrieve service commands for serviceId {}  of appId  {}", service.getUuid(),
              service.getAppId(), e);
        }
      });
    }
    SearchFilter appIdSearchFilter = request.getFilters()
                                         .stream()
                                         .filter(searchFilter -> searchFilter.getFieldName().equals("appId"))
                                         .findFirst()
                                         .orElse(null);
    if (withBuildSource && appIdSearchFilter != null) {
      List<ArtifactStream> artifactStreams = new ArrayList<>();
      try {
        artifactStreams = artifactStreamService.list(aPageRequest().addFilter(appIdSearchFilter).build()).getResponse();
      } catch (Exception e) {
        logger.error("Failed to retrieve artifact streams", e);
      }
      Map<String, List<ArtifactStream>> serviceToBuildSourceMap =
          artifactStreams.stream().collect(Collectors.groupingBy(ArtifactStream::getServiceId));
      if (serviceToBuildSourceMap != null) {
        pageResponse.getResponse().forEach(service
            -> service.setArtifactStreams(serviceToBuildSourceMap.getOrDefault(service.getUuid(), emptyList())));
      }
    }
    return pageResponse;
  }

  /**
   * {@inheritDoc}
   */
  @Override
  public Service save(Service service) {
    Service savedService = wingsPersistence.saveAndGet(Service.class, service);
    savedService = addDefaultCommands(savedService);
    serviceTemplateService.createDefaultTemplatesByService(savedService);
    notificationService.sendNotificationAsync(
        anInformationNotification()
            .withAppId(savedService.getAppId())
            .withNotificationTemplateId(NotificationMessageType.ENTITY_CREATE_NOTIFICATION.name())
            .withNotificationTemplateVariables(
                ImmutableMap.of("ENTITY_TYPE", "Service", "ENTITY_NAME", savedService.getName()))
            .build());

    //-------------------
    EntityUpdateListEvent eule = new EntityUpdateListEvent();

    // see if we need to perform any Git Sync operations for the app
    Application app = appService.get(service.getAppId());
    eule.addEntityUpdateEvent(entityUpdateService.appListUpdate(app, SourceType.ENTITY_UPDATE));

    // see if we need to perform any Git Sync operations for the service
    eule.addEntityUpdateEvent(entityUpdateService.serviceListUpdate(service, SourceType.ENTITY_CREATE));

    entityUpdateService.queueEntityUpdateList(eule);
    //-------------------

    return savedService;
  }

  @Override
  public Service clone(String appId, String originalServiceId, Service service) {
    Service originalService = get(appId, originalServiceId, true);
    Service clonedService = originalService.clone();
    clonedService.setName(service.getName());
    clonedService.setDescription(service.getDescription());

    Service savedCloneService = wingsPersistence.saveAndGet(Service.class, clonedService);

    originalService.getServiceCommands().forEach(serviceCommand -> {
      ServiceCommand clonedServiceCommand = serviceCommand.clone();
      addCommand(savedCloneService.getAppId(), savedCloneService.getUuid(), clonedServiceCommand);
    });

    List<ServiceTemplate> serviceTemplates = serviceTemplateService
                                                 .list(aPageRequest()
                                                           .addFilter("appId", EQ, originalService.getAppId())
                                                           .addFilter("serviceId", EQ, originalService.getUuid())
                                                           .build(),
                                                     false, false)
                                                 .getResponse();

    serviceTemplates.forEach(serviceTemplate -> {
      ServiceTemplate clonedServiceTemplate = serviceTemplate.clone();
      clonedServiceTemplate.setName(savedCloneService.getName());
      clonedServiceTemplate.setServiceId(savedCloneService.getUuid());
      serviceTemplateService.save(clonedServiceTemplate);
    });

    List<ArtifactStream> artifactStreams = artifactStreamService
                                               .list(aPageRequest()
                                                         .addFilter("appId", EQ, originalService.getAppId())
                                                         .addFilter("serviceId", EQ, originalService.getUuid())
                                                         .build())
                                               .getResponse();
    artifactStreams.forEach(originalArtifactStream -> {
      ArtifactStream clonedArtifactStream = originalArtifactStream.clone();
      clonedArtifactStream.setServiceId(savedCloneService.getUuid());
      artifactStreamService.create(clonedArtifactStream);
    });

    originalService.getConfigFiles().forEach(originalConfigFile -> {
      try {
        File file = configService.download(originalConfigFile.getAppId(), originalConfigFile.getUuid());
        ConfigFile clonedConfigFile = originalConfigFile.clone();
        clonedConfigFile.setEntityId(savedCloneService.getUuid());
        configService.save(clonedConfigFile, new BoundedInputStream(new FileInputStream(file)));
      } catch (FileNotFoundException e) {
        logger.error("Error in cloning config file " + originalConfigFile.toString(), e);
        // Ignore and continue adding more files
      }
    });

    originalService.getServiceVariables().forEach(originalServiceVariable -> {
      ServiceVariable clonedServiceVariable = originalServiceVariable.clone();
      clonedServiceVariable.setEntityId(savedCloneService.getUuid());

      serviceVariableService.save(clonedServiceVariable);
    });
    return savedCloneService;
  }

  @Override
  public Service cloneCommand(String appId, String serviceId, String commandName, ServiceCommand command) {
    // don't allow cloning of Docker commands
    Service service = get(appId, serviceId);
    if (service.getArtifactType().equals(ArtifactType.DOCKER)) {
      throw new WingsException(INVALID_REQUEST, "message", "Docker commands can not be cloned");
    }
    ServiceCommand oldServiceCommand = service.getServiceCommands()
                                           .stream()
                                           .filter(cmd -> equalsIgnoreCase(commandName, cmd.getName()))
                                           .findFirst()
                                           .orElse(null);
    ServiceCommand clonedServiceCommand = oldServiceCommand.clone();
    clonedServiceCommand.getCommand().getGraph().setGraphName(command.getName());
    return addCommand(appId, serviceId, clonedServiceCommand);
  }

  @Override
  public List<CommandUnit> getFlattenCommandUnitList(String appId, String serviceId, String envId, String commandName) {
    Map<String, Integer> commandNameVersionMap =
        get(appId, serviceId)
            .getServiceCommands()
            .stream()
            .filter(serviceCommand -> serviceCommand.getVersionForEnv(envId) != 0)
            .collect(toMap(ServiceCommand::getName, serviceCommand -> serviceCommand.getVersionForEnv(envId)));

    return getFlattenCommandUnitList(appId, serviceId, commandName, commandNameVersionMap);
  }

  private List<CommandUnit> getFlattenCommandUnitList(
      String appId, String serviceId, String commandName, Map<String, Integer> commandNameVersionMap) {
    int version = EntityVersion.INITIAL_VERSION;
    if (commandNameVersionMap != null) {
      version = commandNameVersionMap.get(commandName);
    }

    Command command = getCommandByNameAndVersion(appId, serviceId, commandName, version).getCommand();

    Command executableCommand = command;
    if (executableCommand == null) {
      return new ArrayList<>();
    }

    if (isNotBlank(command.getReferenceId())) {
      executableCommand = getCommandByNameAndVersion(
          appId, serviceId, command.getReferenceId(), commandNameVersionMap.get(command.getReferenceId()))
                              .getCommand();
      if (executableCommand == null) {
        throw new WingsException(COMMAND_DOES_NOT_EXIST);
      }
    }

    return executableCommand.getCommandUnits()
        .stream()
        .flatMap(commandUnit -> {
          if (COMMAND.equals(commandUnit.getCommandUnitType())) {
            return getFlattenCommandUnitList(appId, serviceId, commandUnit.getName(), commandNameVersionMap).stream();
          } else {
            return Stream.of(commandUnit);
          }
        })
        .collect(toList());
  }

  private Service addDefaultCommands(Service service) {
    List<Command> commands = emptyList();
    if (service.getAppContainer() != null && service.getAppContainer().getFamily() != null) {
      commands = service.getAppContainer().getFamily().getDefaultCommands(
          service.getArtifactType(), service.getAppContainer());
    } else if (service.getArtifactType() != null) {
      commands = service.getArtifactType().getDefaultCommands();
    }

    Service serviceToReturn = service;
    for (Command command : commands) {
      serviceToReturn = addCommand(service.getAppId(), service.getUuid(),
          aServiceCommand().withTargetToAllEnv(true).withCommand(command).build());
    }

    return serviceToReturn;
  }

  /**
   * {@inheritDoc}
   */
  @Override
  public Service update(Service service) {
    Service savedService = wingsPersistence.get(Service.class, service.getAppId(), service.getUuid());
    if (service.getDescription() == null) {
      service.setDescription("");
    }
    wingsPersistence.updateFields(Service.class, service.getUuid(),
        ImmutableMap.of("name", service.getName().trim(), "description", service.getDescription(), "artifactType",
            service.getArtifactType(), "appContainer", service.getAppContainer()));
    if (!savedService.getName().equals(service.getName())) {
      executorService.submit(()
                                 -> serviceTemplateService.updateDefaultServiceTemplateName(service.getAppId(),
                                     service.getUuid(), savedService.getName(), service.getName().trim()));
    }

    //-------------------
    EntityUpdateListEvent eule = new EntityUpdateListEvent();

    // see if we need to perform any Git Sync operations for the app
    Application app = appService.get(service.getAppId());
    eule.addEntityUpdateEvent(entityUpdateService.appListUpdate(app, SourceType.ENTITY_UPDATE));

    // see if we need to perform any Git Sync operations for the service
    eule.addEntityUpdateEvent(entityUpdateService.serviceListUpdate(service, SourceType.ENTITY_UPDATE));

    entityUpdateService.queueEntityUpdateList(eule);
    //-------------------

    return wingsPersistence.get(Service.class, service.getAppId(), service.getUuid());
  }

  /**
   * {@inheritDoc}
   */
  @Override
  public Service get(String appId, String serviceId) {
    return get(appId, serviceId, true);
  }

  @Override
  public Service get(String appId, String serviceId, boolean includeDetails) {
    Service service = wingsPersistence.get(Service.class, appId, serviceId);
    if (service != null && includeDetails) {
      service.setConfigFiles(configService.getConfigFilesForEntity(appId, DEFAULT_TEMPLATE_ID, service.getUuid()));
      service.setServiceVariables(
          serviceVariableService.getServiceVariablesForEntity(appId, DEFAULT_TEMPLATE_ID, service.getUuid(), false));
      service.setLastDeploymentActivity(activityService.getLastActivityForService(appId, serviceId));
      service.setLastProdDeploymentActivity(activityService.getLastProductionActivityForService(appId, serviceId));
      service.getServiceCommands().forEach(serviceCommand
          -> serviceCommand.setCommand(
              commandService.getCommand(appId, serviceCommand.getUuid(), serviceCommand.getDefaultVersion())));
    }
    return service;
  }

  @Override
  public boolean exist(@NotEmpty String appId, @NotEmpty String serviceId) {
    return wingsPersistence.createQuery(Service.class)
               .field("appId")
               .equal(appId)
               .field(ID_KEY)
               .equal(serviceId)
               .getKey()
        != null;
  }

  /**
   * {@inheritDoc}
   */
  @Override
  public void delete(String appId, String serviceId) {
    Service service = wingsPersistence.get(Service.class, appId, serviceId);
    if (service == null) {
      return;
    }

    // Ensure service is safe to delete
    ensureServiceSafeToDelete(service);

    // safe to delete
    boolean deleted = wingsPersistence.delete(Service.class, serviceId);
    if (deleted) {
      executorService.submit(() -> deleteCommands(service));
      executorService.submit(() -> serviceTemplateService.deleteByService(appId, serviceId));
      executorService.submit(() -> artifactStreamService.deleteByService(appId, serviceId));
      executorService.submit(() -> configService.deleteByEntityId(appId, DEFAULT_TEMPLATE_ID, serviceId));
      executorService.submit(() -> serviceVariableService.deleteByEntityId(appId, serviceId));
      notificationService.sendNotificationAsync(
          anInformationNotification()
              .withAppId(service.getAppId())
              .withNotificationTemplateId(NotificationMessageType.ENTITY_DELETE_NOTIFICATION.name())
              .withNotificationTemplateVariables(
                  ImmutableMap.of("ENTITY_TYPE", "Service", "ENTITY_NAME", service.getName()))
              .build());
    }
  }

  private void ensureServiceSafeToDelete(Service service) {
    List<Workflow> workflows =
        workflowService
            .listWorkflows(
                aPageRequest().withLimit(PageRequest.UNLIMITED).addFilter("appId", EQ, service.getAppId()).build())
            .getResponse();

    List<Workflow> serviceWorkflows =
        workflows.stream()
            .filter(wfl -> wfl.getServices().stream().anyMatch(s -> service.getUuid().equals(s.getUuid())))
            .collect(Collectors.toList());

    if (serviceWorkflows != null && serviceWorkflows.size() > 0) {
      String workflowNames = serviceWorkflows.stream().map(Workflow::getName).collect(Collectors.joining(","));
      String message =
          String.format("Service [%s] couldn't be deleted. Remove Service reference from the following workflows ["
                  + workflowNames + "]",
              service.getName());
      throw new WingsException(INVALID_REQUEST, "message", message);
    }
  }

  private void deleteCommands(Service service) {
    service.getServiceCommands().forEach(serviceCommand
        -> deleteCommand(serviceCommand.getAppId(), serviceCommand.getServiceId(), serviceCommand.getUuid()));
  }

  /**
   * {@inheritDoc}
   */
  @Override
  public Service deleteCommand(String appId, String serviceId, String commandId) {
    Service service = wingsPersistence.get(Service.class, appId, serviceId);
    Validator.notNullCheck("service", service);

    ServiceCommand serviceCommand = wingsPersistence.get(ServiceCommand.class, appId, commandId);

    ensureServiceCommandSafeToDelete(service, serviceCommand);

    wingsPersistence.update(
        wingsPersistence.createQuery(Service.class).field(ID_KEY).equal(serviceId).field("appId").equal(appId),
        wingsPersistence.createUpdateOperations(Service.class).removeAll("serviceCommands", commandId));

    deleteServiceCommand(service, serviceCommand);
    return get(appId, serviceId);
  }

  private void deleteServiceCommand(Service service, ServiceCommand serviceCommand) {
    boolean serviceCommandDeleted = wingsPersistence.delete(serviceCommand);
    if (serviceCommandDeleted) {
      wingsPersistence.delete(wingsPersistence.createQuery(Command.class)
                                  .field("appId")
                                  .equal(service.getAppId())
                                  .field("originEntityId")
                                  .equal(serviceCommand.getUuid()));
    }
  }

  private void ensureServiceCommandSafeToDelete(Service service, ServiceCommand serviceCommand) {
    List<Workflow> workflows =
        workflowService
            .listWorkflows(
                aPageRequest().withLimit(PageRequest.UNLIMITED).addFilter("appId", EQ, service.getAppId()).build())
            .getResponse();
    if (workflows == null) {
      return;
    }
    StringBuilder sb = new StringBuilder();
    for (Workflow workflow : workflows) {
      if (workflow.getOrchestrationWorkflow() instanceof CanaryOrchestrationWorkflow) {
        List<WorkflowPhase> workflowPhases =
            ((CanaryOrchestrationWorkflow) workflow.getOrchestrationWorkflow()).getWorkflowPhases();
        for (WorkflowPhase workflowPhase : workflowPhases) {
          for (PhaseStep phaseStep : workflowPhase.getPhaseSteps()) {
            if (phaseStep.getSteps() == null) {
              continue;
            }
            for (Graph.Node step : phaseStep.getSteps()) {
              if ("COMMAND".equals(step.getType())
                  && serviceCommand.getName().equals(step.getProperties().get("commandName"))) {
                sb.append(" (")
                    .append(workflow.getName())
                    .append(":")
                    .append(workflowPhase.getName())
                    .append(":")
                    .append(phaseStep.getName())
                    .append(") ");
              }
            }
          }
        }
      }
    }
    if (sb.length() > 0) {
      String message = String.format(
          "Command [%s] couldn't be deleted. Remove reference from the following workflows [" + sb.toString() + "]",
          serviceCommand.getName());
      throw new WingsException(INVALID_REQUEST, "message", message);
    }
  }

  @Override
  public void deleteByApp(String appId) {
    wingsPersistence.createQuery(Service.class)
        .field("appId")
        .equal(appId)
        .asList()
        .forEach(service -> delete(appId, service.getUuid()));
  }

  @Override
  public List<Service> findServicesByApp(String appId) {
    return wingsPersistence.createQuery(Service.class).field("appId").equal(appId).asList();
  }

  @Override
  public Service get(String appId, String serviceId, SetupStatus status) {
    Service service = get(appId, serviceId);
    if (status == INCOMPLETE) {
      service.setSetup(setupService.getServiceSetupStatus(service));
    }
    return service;
  }

  @Override
  public ContainerTask createContainerTask(ContainerTask containerTask, boolean advanced) {
    boolean exist = exist(containerTask.getAppId(), containerTask.getServiceId());
    if (!exist) {
      throw new WingsException(INVALID_REQUEST, "message", "Service doesn't exists");
    }
    ContainerTask persistedContainerTask = wingsPersistence.saveAndGet(ContainerTask.class, containerTask);
    if (advanced) {
      return persistedContainerTask.convertToAdvanced();
    }
    return persistedContainerTask;
  }

  @Override
  public void deleteContainerTask(String appId, String containerTaskId) {
    wingsPersistence.delete(ContainerTask.class, appId, containerTaskId);
  }

  @Override
  public ContainerTask updateContainerTask(ContainerTask containerTask, boolean advanced) {
    return createContainerTask(containerTask, advanced);
  }

  @Override
  public ContainerTask updateContainerTaskAdvanced(
      String appId, String serviceId, String taskId, ContainerAdvancedPayload advancedPayload, boolean reset) {
    ContainerTask containerTask = wingsPersistence.createQuery(ContainerTask.class)
                                      .field("appId")
                                      .equal(appId)
                                      .field("serviceId")
                                      .equal(serviceId)
                                      .field(ID_KEY)
                                      .equal(taskId)
                                      .get();
    if (reset) {
      containerTask.convertFromAdvanced();
    } else {
      containerTask.setAdvancedType(advancedPayload.getAdvancedType());
      containerTask.setAdvancedConfig(advancedPayload.getAdvancedConfig());
      containerTask.validateAdvanced();
    }
    return createContainerTask(containerTask, false);
  }

  @Override
  public PageResponse<ContainerTask> listContainerTasks(PageRequest<ContainerTask> pageRequest) {
    return wingsPersistence.query(ContainerTask.class, pageRequest);
  }

  /**
   * {@inheritDoc}
   */
  @Override
  public Service addCommand(String appId, String serviceId, ServiceCommand serviceCommand) {
    Service service = wingsPersistence.get(Service.class, appId, serviceId);
    Validator.notNullCheck("service", service);

    if (!isLinearCommandGraph(serviceCommand)) {
      final WingsException wingsException =
          new WingsException(ErrorCode.INVALID_PIPELINE, new IllegalArgumentException("Graph is not a pipeline"));
      wingsException.addParam("message", "Graph is not a linear pipeline");
      throw wingsException;
    }

    serviceCommand.setDefaultVersion(1);
    serviceCommand.setServiceId(serviceId);
    serviceCommand.setAppId(appId);
    serviceCommand.setName(serviceCommand.getCommand().getGraph().getGraphName());

    Command command = serviceCommand.getCommand();
    String notes = serviceCommand.getNotes();

    serviceCommand = wingsPersistence.saveAndGet(ServiceCommand.class, serviceCommand);
    entityVersionService.newEntityVersion(appId, EntityType.COMMAND, serviceCommand.getUuid(), serviceId,
        serviceCommand.getName(), ChangeType.CREATED, notes);

    command.transformGraph();
    command.setVersion(1L);
    command.setOriginEntityId(serviceCommand.getUuid());
    command.setAppId(appId);
    if (command.getCommandUnits() != null && command.getCommandUnits().size() > 0) {
      command.setDeploymentType(command.getCommandUnits().get(0).getDeploymentType());
    }

    commandService.save(command);

    service.getServiceCommands().add(serviceCommand);

    wingsPersistence.save(service);
    return get(appId, serviceId);
  }

  private boolean isLinearCommandGraph(ServiceCommand serviceCommand) {
    try {
      return serviceCommand.getCommand().getGraph().isLinear();
    } catch (Exception ex) {
      logger.error("Exception in validating command graph " + serviceCommand.getCommand(), ex);
      return false;
    }
  }

  /**
   * {@inheritDoc}
   */
  @Override
  public Service updateCommand(String appId, String serviceId, ServiceCommand serviceCommand) {
    Service service = wingsPersistence.get(Service.class, appId, serviceId);
    Validator.notNullCheck("service", service);

    UpdateOperations<ServiceCommand> updateOperation = wingsPersistence.createUpdateOperations(ServiceCommand.class);

    if (serviceCommand.getCommand() != null) {
      if (!isLinearCommandGraph(serviceCommand)) {
        final WingsException wingsException =
            new WingsException(ErrorCode.INVALID_PIPELINE, new IllegalArgumentException("Graph is not a pipeline"));
        wingsException.addParam("message", "Graph is not a linear pipeline");
        throw wingsException;
      }

      EntityVersion lastEntityVersion =
          entityVersionService.lastEntityVersion(appId, EntityType.COMMAND, serviceCommand.getUuid(), serviceId);
      Command command = aCommand().withGraph(serviceCommand.getCommand().getGraph()).build();
      command.transformGraph();
      command.setOriginEntityId(serviceCommand.getUuid());
      command.setAppId(appId);
      command.setUuid(null);

      Command oldCommand = commandService.getCommand(appId, serviceCommand.getUuid(), lastEntityVersion.getVersion());

      DiffNode commandUnitDiff =
          ObjectDifferBuilder.buildDefault().compare(command.getCommandUnits(), oldCommand.getCommandUnits());
      ObjectDifferBuilder builder = ObjectDifferBuilder.startBuilding();
      builder.inclusion().exclude().node(NodePath.with("linearGraphIterator"));
      DiffNode graphDiff = builder.build().compare(command.getGraph(), oldCommand.getGraph());

      if (commandUnitDiff.hasChanges()) {
        EntityVersion entityVersion =
            entityVersionService.newEntityVersion(appId, EntityType.COMMAND, serviceCommand.getUuid(), serviceId,
                serviceCommand.getName(), ChangeType.UPDATED, serviceCommand.getNotes());
        command.setVersion(Long.valueOf(entityVersion.getVersion().intValue()));
        // Copy the old command values
        command.setDeploymentType(oldCommand.getDeploymentType());
        command.setCommandType(oldCommand.getCommandType());
        command.setArtifactType(oldCommand.getArtifactType());
        commandService.save(command);

        if (serviceCommand.getSetAsDefault()) {
          serviceCommand.setDefaultVersion(entityVersion.getVersion());
        }
      } else if (graphDiff.hasChanges()) {
        oldCommand.setGraph(command.getGraph());
        commandService.update(oldCommand);
      }
    }

    setUnset(updateOperation, "envIdVersionMap", serviceCommand.getEnvIdVersionMap());
    setUnset(updateOperation, "defaultVersion", serviceCommand.getDefaultVersion());
    wingsPersistence.update(
        wingsPersistence.createQuery(ServiceCommand.class).field(ID_KEY).equal(serviceCommand.getUuid()),
        updateOperation);

    return get(appId, serviceId);
  }

  /**
   * {@inheritDoc}
   */
  @Override
  public ServiceCommand getCommandByName(
      @NotEmpty String appId, @NotEmpty String serviceId, @NotEmpty String commandName) {
    Service service = get(appId, serviceId);
    return service.getServiceCommands()
        .stream()
        .filter(command -> equalsIgnoreCase(commandName, command.getName()))
        .findFirst()
        .orElse(null);
  }

  @Override
  public ServiceCommand getCommandByName(
      @NotEmpty String appId, @NotEmpty String serviceId, @NotEmpty String envId, @NotEmpty String commandName) {
    Service service = get(appId, serviceId);
    ServiceCommand serviceCommand = service.getServiceCommands()
                                        .stream()
                                        .filter(command -> equalsIgnoreCase(commandName, command.getName()))
                                        .findFirst()
                                        .orElse(null);
    if (serviceCommand != null
        && (serviceCommand.getEnvIdVersionMap().get(envId) != null || serviceCommand.isTargetToAllEnv())) {
      serviceCommand.setCommand(commandService.getCommand(appId, serviceCommand.getUuid(),
          Optional
              .ofNullable(
                  Optional.ofNullable(serviceCommand.getEnvIdVersionMap()).orElse(Collections.emptyMap()).get(envId))
              .orElse(anEntityVersion().withVersion(serviceCommand.getDefaultVersion()).build())
              .getVersion()));
    } else {
      return null;
    }
    return serviceCommand;
  }

  /**
   * {@inheritDoc}
   */
  @Override
  public ServiceCommand getCommandByNameAndVersion(
      @NotEmpty String appId, @NotEmpty String serviceId, @NotEmpty String commandName, int version) {
    Service service = get(appId, serviceId);
    ServiceCommand command = service.getServiceCommands()
                                 .stream()
                                 .filter(serviceCommand -> equalsIgnoreCase(commandName, serviceCommand.getName()))
                                 .findFirst()
                                 .get();
    command.setCommand(commandService.getCommand(appId, command.getUuid(), version));
    return command;
  }

  /**
   * {@inheritDoc}
   */
  @Override
  public List<Stencil> getCommandStencils(@NotEmpty String appId, @NotEmpty String serviceId, String commandName) {
    return stencilPostProcessor.postProcess(Arrays.asList(CommandUnitType.values()), appId, serviceId, commandName);
  }

  @Override
  public List<Stencil> getContainerTaskStencils(@NotEmpty String appId, @NotEmpty String serviceId) {
    return stencilPostProcessor.postProcess(Arrays.asList(ContainerTaskType.values()), appId, serviceId);
  }

  @Override
  public ContainerTask getContainerTaskByDeploymentType(String appId, String serviceId, String deploymentType) {
    return wingsPersistence.createQuery(ContainerTask.class)
        .field("appId")
        .equal(appId)
        .field("serviceId")
        .equal(serviceId)
        .field("deploymentType")
        .equal(deploymentType)
        .get();
  }

  @Override
  public Map<String, String> getData(String appId, String... params) {
    Service service = get(appId, params[0]);
    if (isEmpty(service.getServiceCommands())) {
      return emptyMap();
    } else {
      return service.getServiceCommands()
          .stream()
          .filter(command -> !StringUtils.equals(command.getName(), params[1]))
          .collect(toMap(ServiceCommand::getName, ServiceCommand::getName));
    }
  }

  @Override
  public LambdaSpecification createLambdaSpecification(LambdaSpecification lambdaSpecification) {
    return wingsPersistence.saveAndGet(LambdaSpecification.class, lambdaSpecification);
  }

  @Override
  public LambdaSpecification updateLambdaSpecification(LambdaSpecification lambdaSpecification) {
    return createLambdaSpecification(lambdaSpecification);
  }

  @Override
  public PageResponse<LambdaSpecification> listLambdaSpecification(PageRequest<LambdaSpecification> pageRequest) {
    return wingsPersistence.query(LambdaSpecification.class, pageRequest);
  }
<<<<<<< HEAD
=======

  @Override
  public LambdaSpecification getLambdaSpecification(String appId, String serviceId) {
    return wingsPersistence.createQuery(LambdaSpecification.class)
        .field("appId")
        .equal(appId)
        .field("serviceId")
        .equal(serviceId)
        .get();
  }
>>>>>>> 66f759b1
}<|MERGE_RESOLUTION|>--- conflicted
+++ resolved
@@ -834,8 +834,6 @@
   public PageResponse<LambdaSpecification> listLambdaSpecification(PageRequest<LambdaSpecification> pageRequest) {
     return wingsPersistence.query(LambdaSpecification.class, pageRequest);
   }
-<<<<<<< HEAD
-=======
 
   @Override
   public LambdaSpecification getLambdaSpecification(String appId, String serviceId) {
@@ -846,5 +844,4 @@
         .equal(serviceId)
         .get();
   }
->>>>>>> 66f759b1
 }