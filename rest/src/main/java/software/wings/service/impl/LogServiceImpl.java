package software.wings.service.impl;

import static java.lang.String.format;
import static java.lang.System.currentTimeMillis;
import static java.nio.charset.StandardCharsets.UTF_8;
import static java.util.Collections.emptyList;
import static java.util.Collections.singletonList;
import static java.util.stream.Collectors.groupingBy;
import static java.util.stream.Collectors.toMap;
import static org.apache.commons.collections.CollectionUtils.isEmpty;
import static software.wings.beans.command.CommandExecutionResult.CommandExecutionStatus.RUNNING;

import com.google.common.io.Files;
import com.google.inject.Inject;

import org.slf4j.Logger;
import org.slf4j.LoggerFactory;
import software.wings.beans.Log;
import software.wings.beans.command.CommandExecutionResult.CommandExecutionStatus;
import software.wings.dl.PageRequest;
import software.wings.dl.PageResponse;
import software.wings.dl.WingsPersistence;
import software.wings.exception.WingsException;
import software.wings.service.intfc.ActivityService;
import software.wings.service.intfc.LogService;

import java.io.File;
import java.io.FileOutputStream;
import java.io.IOException;
import java.io.OutputStreamWriter;
import java.text.SimpleDateFormat;
import java.util.Date;
import java.util.List;
import java.util.Map;
import java.util.function.Function;
import javax.inject.Singleton;
import javax.validation.executable.ValidateOnExecution;

/**
 * Created by peeyushaggarwal on 5/27/16.
 */
@Singleton
@ValidateOnExecution
public class LogServiceImpl implements LogService {
  private final SimpleDateFormat dateFormatter = new SimpleDateFormat("yyyy-MM-dd'T'HH:mm:ss.SSSZ");
  @Inject private WingsPersistence wingsPersistence;
  @Inject private ActivityService activityService;
  private Logger logger = LoggerFactory.getLogger(getClass());

  /* (non-Javadoc)
   * @see software.wings.service.intfc.LogService#list(software.wings.dl.PageRequest)
   */
  @Override
  public PageResponse<Log> list(PageRequest<Log> pageRequest) {
    return wingsPersistence.query(Log.class, pageRequest);
  }

  /* (non-Javadoc)
   * @see software.wings.service.intfc.LogService#save(software.wings.beans.Log)
   */
  @Override
  public String save(Log log) {
<<<<<<< HEAD
    return batchedSave(Arrays.asList(log)).get(0);
=======
    return batchedSave(singletonList(log)).get(0);
>>>>>>> e729fc50
  }

  @Override
  public CommandExecutionStatus getUnitExecutionResult(String appId, String activityId, String name) {
    Log log = wingsPersistence.createQuery(Log.class)
                  .field("activityId")
                  .equal(activityId)
                  .field("appId")
                  .equal(appId)
                  .field("commandUnitName")
                  .equal(name)
                  .field("commandExecutionStatus")
                  .exists()
                  .order("-lastUpdatedAt")
                  .get();
    return log != null && log.getCommandExecutionStatus() != null ? log.getCommandExecutionStatus() : RUNNING;
  }

  @Override
  public File exportLogs(String appId, String activityId) {
    File file = new File(
        Files.createTempDir(), format("ActivityLogs_%s.txt", dateFormatter.format(new Date(currentTimeMillis()))));
    try {
      OutputStreamWriter fileWriter = new OutputStreamWriter(new FileOutputStream(file), UTF_8);
      List<Log> logList = wingsPersistence.createQuery(Log.class)
                              .field("appId")
                              .equal(appId)
                              .field("activityId")
                              .equal(activityId)
                              .asList();
      for (Log log : logList) {
        fileWriter.write(format(
            "%s   %s   %s\n", log.getLogLevel(), dateFormatter.format(new Date(log.getCreatedAt())), log.getLogLine()));
      }
      fileWriter.close();
      return file;
    } catch (IOException ex) {
      throw new WingsException("Error in creating log file", ex);
    }
  }

  @Override
  public void deleteActivityLogs(String appId, String activityId) {
    wingsPersistence.delete(
        wingsPersistence.createQuery(Log.class).field("appId").equal(appId).field("activityId").equal(activityId));
  }

  @Override
  public List<String> batchedSave(List<Log> logs) {
    if (isEmpty(logs)) {
      return emptyList();
    }
    List<String> savedLogIds = wingsPersistence.save(logs);
    // Map of [ActivityId -> [CommandUnitName -> LastLogLineStatus]]
    Map<String, Map<String, Log>> activityCommandUnitLastLogMap = logs.stream().collect(
        groupingBy(Log::getActivityId, toMap(Log::getCommandUnitName, Function.identity(), (l1, l2) -> l2)));
    activityService.updateCommandUnitStatus(activityCommandUnitLastLogMap);
    return savedLogIds;
  }
}<|MERGE_RESOLUTION|>--- conflicted
+++ resolved
@@ -60,11 +60,7 @@
    */
   @Override
   public String save(Log log) {
-<<<<<<< HEAD
-    return batchedSave(Arrays.asList(log)).get(0);
-=======
     return batchedSave(singletonList(log)).get(0);
->>>>>>> e729fc50
   }
 
   @Override
