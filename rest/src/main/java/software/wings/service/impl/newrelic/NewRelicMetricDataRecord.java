package software.wings.service.impl.newrelic;

import lombok.AllArgsConstructor;
import lombok.Builder;
import lombok.Data;
import lombok.EqualsAndHashCode;
import lombok.NoArgsConstructor;
import org.hibernate.validator.constraints.NotEmpty;
import org.mongodb.morphia.annotations.Entity;
import org.mongodb.morphia.annotations.Field;
import org.mongodb.morphia.annotations.Index;
import org.mongodb.morphia.annotations.IndexOptions;
import org.mongodb.morphia.annotations.Indexed;
import org.mongodb.morphia.annotations.Indexes;
import software.wings.beans.Base;
import software.wings.service.intfc.analysis.ClusterLevel;
import software.wings.sm.StateType;

/**
 * Created by rsingh on 08/30/17.
 */
@Entity(value = "newRelicMetricRecords", noClassnameStored = true)
@Indexes({
  @Index(fields = {
    @Field("name")
    , @Field("host"), @Field("timeStamp"), @Field("workflowExecutionId"), @Field("stateExecutionId"),
        @Field("serviceId"), @Field("workflowId"), @Field("level"), @Field("stateType")
  }, options = @IndexOptions(unique = true, name = "metricUniqueIdx"))
})
@Data
@NoArgsConstructor
@AllArgsConstructor
@Builder
public class NewRelicMetricDataRecord extends Base {
  @NotEmpty @Indexed private StateType stateType;

  @NotEmpty @Indexed private String name;

  @NotEmpty @Indexed private String applicationId;

  @NotEmpty @Indexed private String workflowId;

  @NotEmpty @Indexed private String workflowExecutionId;

  @NotEmpty @Indexed private String serviceId;

  @NotEmpty @Indexed private String stateExecutionId;

  @NotEmpty @Indexed private long timeStamp;

  @Indexed private int dataCollectionMinute;

  @NotEmpty private String host;

  @Indexed private ClusterLevel level;

  private double error = -1;

  // new relic metrics
  private double throughput = -1;
  private double averageResponseTime = -1;
  private double apdexScore = -1;
<<<<<<< HEAD
  private long callCount = 0;
  private double requestsPerMinute = -1;
=======

  // appdynamics metrics
  private double response95th = -1;
  private double stalls = -1;
  private double slowCalls = -1;
>>>>>>> 141be6bc
}<|MERGE_RESOLUTION|>--- conflicted
+++ resolved
@@ -60,14 +60,10 @@
   private double throughput = -1;
   private double averageResponseTime = -1;
   private double apdexScore = -1;
-<<<<<<< HEAD
   private long callCount = 0;
   private double requestsPerMinute = -1;
-=======
-
   // appdynamics metrics
   private double response95th = -1;
   private double stalls = -1;
   private double slowCalls = -1;
->>>>>>> 141be6bc
 }