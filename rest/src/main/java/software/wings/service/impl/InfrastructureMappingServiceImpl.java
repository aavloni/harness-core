--- conflicted
+++ resolved
@@ -195,17 +195,11 @@
       updateOperations.set(
           "clusterName", ((GcpKubernetesInfrastructureMapping) infrastructureMapping).getClusterName());
     } else if (infrastructureMapping instanceof AwsInfrastructureMapping) {
-<<<<<<< HEAD
       updateOperations.set("region", ((AwsInfrastructureMapping) infrastructureMapping).getRegion());
       updateOperations.set("loadBalancerId", ((AwsInfrastructureMapping) infrastructureMapping).getLoadBalancerId());
     } else if (infrastructureMapping instanceof PhysicalInfrastructureMapping) {
       updateOperations.set(
           "loadBalancerId", ((PhysicalInfrastructureMapping) infrastructureMapping).getLoadBalancerId());
-=======
-      AwsInfrastructureMapping awsInfrastructureMapping = (AwsInfrastructureMapping) infrastructureMapping;
-      updateOperations.set("region", awsInfrastructureMapping.getRegion());
-      updateOperations.set("loadBalancerId", awsInfrastructureMapping.getLoadBalancerId());
->>>>>>> f2a392c4
     }
 
     wingsPersistence.update(savedInfraMapping, updateOperations);
