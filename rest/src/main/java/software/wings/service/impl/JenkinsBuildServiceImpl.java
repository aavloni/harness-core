--- conflicted
+++ resolved
@@ -1,6 +1,7 @@
 package software.wings.service.impl;
 
-import static org.apache.commons.lang3.StringUtils.isBlank;
+import static software.wings.utils.Validator.equalCheck;
+import static software.wings.utils.Validator.notNullCheck;
 
 import com.google.common.collect.Lists;
 import com.google.inject.Singleton;
@@ -9,18 +10,17 @@
 import com.offbytwo.jenkins.model.JobWithDetails;
 import org.slf4j.Logger;
 import org.slf4j.LoggerFactory;
+import software.wings.app.MainConfiguration;
 import software.wings.beans.ErrorCodes;
 import software.wings.beans.JenkinsConfig;
-<<<<<<< HEAD
 import software.wings.beans.artifact.ArtifactStream;
 import software.wings.beans.artifact.ArtifactStream.ArtifactStreamType;
 import software.wings.beans.artifact.JenkinsArtifactStream;
-=======
->>>>>>> 9351cc90
 import software.wings.exception.WingsException;
 import software.wings.helpers.ext.jenkins.BuildDetails;
 import software.wings.helpers.ext.jenkins.Jenkins;
 import software.wings.helpers.ext.jenkins.JenkinsFactory;
+import software.wings.service.intfc.ArtifactStreamService;
 import software.wings.service.intfc.JenkinsBuildService;
 
 import java.io.IOException;
@@ -46,9 +46,10 @@
   private final Logger logger = LoggerFactory.getLogger(getClass());
 
   @Inject private JenkinsFactory jenkinsFactory;
+  @Inject private ArtifactStreamService artifactStreamService;
+  @Inject private MainConfiguration configuration;
 
   @Override
-<<<<<<< HEAD
   public List<BuildDetails> getBuilds(String appId, String artifactStreamId, JenkinsConfig jenkinsConfig) {
     return getBuildDetails(artifactStreamId, appId, jenkinsConfig);
   }
@@ -67,10 +68,6 @@
     } catch (IOException ex) {
       throw new WingsException(ErrorCodes.UNKNOWN_ERROR, "message", "Error in fetching builds from jenkins server");
     }
-=======
-  public List<BuildDetails> getBuilds(String appId, String jobName, JenkinsConfig jenkinsConfig) {
-    return getBuildDetails(jobName, appId, jenkinsConfig);
->>>>>>> 9351cc90
   }
 
   @Override
@@ -105,7 +102,6 @@
   }
 
   @Override
-<<<<<<< HEAD
   public BuildDetails getLastSuccessfulBuild(String appId, String artifactStreamId, JenkinsConfig jenkinsConfig) {
     ArtifactStream artifactStream = artifactStreamService.get(appId, artifactStreamId);
     notNullCheck("artifactStream", artifactStream);
@@ -113,13 +109,10 @@
 
     JenkinsArtifactStream jenkinsArtifactSource = ((JenkinsArtifactStream) artifactStream);
 
-=======
-  public BuildDetails getLastSuccessfulBuild(String appId, String jobName, JenkinsConfig jenkinsConfig) {
->>>>>>> 9351cc90
     Jenkins jenkins =
         jenkinsFactory.create(jenkinsConfig.getJenkinsUrl(), jenkinsConfig.getUsername(), jenkinsConfig.getPassword());
     try {
-      return jenkins.getLastSuccessfulBuildForJob(jobName);
+      return jenkins.getLastSuccessfulBuildForJob(jenkinsArtifactSource.getJobname());
     } catch (IOException ex) {
       throw new WingsException(ErrorCodes.UNKNOWN_ERROR, "message", "Error in fetching build from jenkins server");
     }
@@ -134,17 +127,4 @@
     }
     return jobKeyMap;
   }
-
-  private List<BuildDetails> getBuildDetails(String jobName, String appId, JenkinsConfig jenkinsConfig) {
-    Jenkins jenkins =
-        jenkinsFactory.create(jenkinsConfig.getJenkinsUrl(), jenkinsConfig.getUsername(), jenkinsConfig.getPassword());
-    if (isBlank(jobName)) {
-      throw new WingsException(ErrorCodes.UNKNOWN_ERROR, "message", "Error in fetching builds from jenkins server");
-    }
-    try {
-      return jenkins.getBuildsForJob(jobName, 50);
-    } catch (IOException ex) {
-      throw new WingsException(ErrorCodes.UNKNOWN_ERROR, "message", "Error in fetching builds from jenkins server");
-    }
-  }
 }