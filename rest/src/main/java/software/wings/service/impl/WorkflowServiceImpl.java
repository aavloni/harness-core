/**
 *
 */

package software.wings.service.impl;

import static java.util.stream.Collectors.toList;
import static java.util.stream.Collectors.toMap;
import static org.apache.commons.lang3.StringUtils.isNotBlank;
import static org.mongodb.morphia.mapping.Mapper.ID_KEY;
import static software.wings.beans.ErrorCode.INVALID_REQUEST;
import static software.wings.beans.ErrorCode.WORKFLOW_EXECUTION_IN_PROGRESS;
import static software.wings.beans.FailureStrategy.FailureStrategyBuilder.aFailureStrategy;
import static software.wings.beans.Graph.Node.Builder.aNode;
import static software.wings.beans.NotificationRule.NotificationRuleBuilder.aNotificationRule;
import static software.wings.beans.OrchestrationWorkflowType.BASIC;
import static software.wings.beans.OrchestrationWorkflowType.CANARY;
import static software.wings.beans.OrchestrationWorkflowType.MULTI_SERVICE;
import static software.wings.beans.PhaseStep.PhaseStepBuilder.aPhaseStep;
import static software.wings.beans.PhaseStepType.CLUSTER_SETUP;
import static software.wings.beans.PhaseStepType.CONTAINER_DEPLOY;
import static software.wings.beans.PhaseStepType.CONTAINER_SETUP;
import static software.wings.beans.PhaseStepType.DEPLOY_AWSCODEDEPLOY;
import static software.wings.beans.PhaseStepType.DEPLOY_AWS_LAMBDA;
import static software.wings.beans.PhaseStepType.DEPLOY_SERVICE;
import static software.wings.beans.PhaseStepType.DE_PROVISION_NODE;
import static software.wings.beans.PhaseStepType.DISABLE_SERVICE;
import static software.wings.beans.PhaseStepType.ENABLE_SERVICE;
import static software.wings.beans.PhaseStepType.PREPARE_STEPS;
import static software.wings.beans.PhaseStepType.PROVISION_NODE;
import static software.wings.beans.PhaseStepType.STOP_SERVICE;
import static software.wings.beans.PhaseStepType.VERIFY_SERVICE;
import static software.wings.beans.PhaseStepType.WRAP_UP;
import static software.wings.beans.SearchFilter.Operator.EQ;
import static software.wings.beans.WorkflowPhase.WorkflowPhaseBuilder.aWorkflowPhase;
import static software.wings.common.Constants.WORKFLOW_INFRAMAPPING_VALIDATION_MESSAGE;
import static software.wings.common.UUIDGenerator.getUuid;
import static software.wings.dl.MongoHelper.setUnset;
import static software.wings.dl.PageRequest.Builder.aPageRequest;
import static software.wings.sm.StateMachineExecutionSimulator.populateRequiredEntityTypesByAccessType;
import static software.wings.sm.StateType.*;
import static software.wings.sm.StateType.AWS_CODEDEPLOY_ROLLBACK;
import static software.wings.sm.StateType.AWS_CODEDEPLOY_STATE;
import static software.wings.sm.StateType.AWS_LAMBDA_STATE;
import static software.wings.sm.StateType.AWS_NODE_SELECT;
import static software.wings.sm.StateType.COMMAND;
import static software.wings.sm.StateType.DC_NODE_SELECT;
import static software.wings.sm.StateType.ECS_SERVICE_DEPLOY;
import static software.wings.sm.StateType.ECS_SERVICE_ROLLBACK;
import static software.wings.sm.StateType.ELASTIC_LOAD_BALANCER;
import static software.wings.sm.StateType.KUBERNETES_REPLICATION_CONTROLLER_DEPLOY;
import static software.wings.sm.StateType.KUBERNETES_REPLICATION_CONTROLLER_ROLLBACK;
import static software.wings.sm.StateType.values;

import com.google.common.base.Joiner;
import com.google.inject.Singleton;

import org.apache.commons.lang3.ArrayUtils;
import org.apache.commons.lang3.StringUtils;
import org.mongodb.morphia.Key;
import org.mongodb.morphia.query.UpdateOperations;
import org.slf4j.Logger;
import org.slf4j.LoggerFactory;
import ro.fortsoft.pf4j.PluginManager;
import software.wings.api.DeploymentType;
import software.wings.app.StaticConfiguration;
import software.wings.beans.Account;
import software.wings.beans.Application;
import software.wings.beans.AwsInfrastructureMapping;
import software.wings.beans.BasicOrchestrationWorkflow;
import software.wings.beans.CanaryOrchestrationWorkflow;
import software.wings.beans.CustomOrchestrationWorkflow;
import software.wings.beans.EcsInfrastructureMapping;
import software.wings.beans.EntityType;
import software.wings.beans.EntityVersion;
import software.wings.beans.EntityVersion.ChangeType;
import software.wings.beans.ExecutionScope;
import software.wings.beans.FailureStrategy;
import software.wings.beans.FailureType;
import software.wings.beans.GcpKubernetesInfrastructureMapping;
import software.wings.beans.Graph;
import software.wings.beans.Graph.Node;
import software.wings.beans.HostConnectionAttributes;
import software.wings.beans.InfrastructureMapping;
import software.wings.beans.MultiServiceOrchestrationWorkflow;
import software.wings.beans.NotificationGroup;
import software.wings.beans.NotificationRule;
import software.wings.beans.OrchestrationWorkflow;
import software.wings.beans.PhaseStep;
import software.wings.beans.PhysicalInfrastructureMapping;
import software.wings.beans.Pipeline;
import software.wings.beans.RepairActionCode;
import software.wings.beans.RoleType;
import software.wings.beans.SearchFilter;
import software.wings.beans.SearchFilter.Operator;
import software.wings.beans.Service;
import software.wings.beans.SettingAttribute;
import software.wings.beans.TemplateExpression;
import software.wings.beans.Variable;
import software.wings.beans.Workflow;
import software.wings.beans.WorkflowExecution;
import software.wings.beans.WorkflowPhase;
import software.wings.beans.WorkflowType;
import software.wings.beans.command.Command;
import software.wings.beans.command.CommandType;
import software.wings.beans.command.ServiceCommand;
import software.wings.beans.stats.CloneMetadata;
import software.wings.common.Constants;
import software.wings.dl.PageRequest;
import software.wings.dl.PageResponse;
import software.wings.dl.WingsPersistence;
import software.wings.exception.WingsException;
import software.wings.service.intfc.AccountService;
import software.wings.service.intfc.AppService;
import software.wings.service.intfc.ArtifactStreamService;
import software.wings.service.intfc.EntityVersionService;
import software.wings.service.intfc.InfrastructureMappingService;
import software.wings.service.intfc.NotificationSetupService;
import software.wings.service.intfc.PipelineService;
import software.wings.service.intfc.ServiceResourceService;
import software.wings.service.intfc.SettingsService;
import software.wings.service.intfc.WorkflowExecutionService;
import software.wings.service.intfc.WorkflowService;
import software.wings.settings.SettingValue.SettingVariableTypes;
import software.wings.sm.ExecutionStatus;
import software.wings.sm.StateMachine;
import software.wings.sm.StateType;
import software.wings.sm.StateTypeDescriptor;
import software.wings.sm.StateTypeScope;
import software.wings.sm.states.ElasticLoadBalancerState.Operation;
import software.wings.stencils.DataProvider;
import software.wings.stencils.Stencil;
import software.wings.stencils.StencilCategory;
import software.wings.stencils.StencilPostProcessor;
import software.wings.utils.ExpressionEvaluator;
import software.wings.utils.Validator;

import java.util.ArrayList;
import java.util.Arrays;
import java.util.Comparator;
import java.util.HashMap;
import java.util.HashSet;
import java.util.List;
import java.util.Map;
import java.util.Map.Entry;
import java.util.Objects;
import java.util.Optional;
import java.util.Set;
import java.util.concurrent.ExecutorService;
import java.util.function.Predicate;
import java.util.stream.Collectors;
import javax.inject.Inject;
import javax.validation.executable.ValidateOnExecution;

/**
 * The Class WorkflowServiceImpl.
 *
 * @author Rishi
 */
@Singleton
@ValidateOnExecution
public class WorkflowServiceImpl implements WorkflowService, DataProvider {
  private static final Comparator<Stencil> stencilDefaultSorter = (o1, o2) -> {
    int comp = o1.getStencilCategory().getDisplayOrder().compareTo(o2.getStencilCategory().getDisplayOrder());
    if (comp != 0) {
      return comp;
    } else {
      comp = o1.getDisplayOrder().compareTo(o2.getDisplayOrder());
      if (comp != 0) {
        return comp;
      } else {
        return o1.getType().compareTo(o2.getType());
      }
    }
  };
  private final Logger logger = LoggerFactory.getLogger(getClass());

  @Inject private WingsPersistence wingsPersistence;
  @Inject private StencilPostProcessor stencilPostProcessor;
  @Inject private PluginManager pluginManager;
  @Inject private StaticConfiguration staticConfiguration;
  @Inject private WorkflowExecutionService workflowExecutionService;
  @Inject private EntityVersionService entityVersionService;
  @Inject private InfrastructureMappingService infrastructureMappingService;
  @Inject private ServiceResourceService serviceResourceService;
  @Inject private SettingsService settingsService;
  @Inject private NotificationSetupService notificationSetupService;
  @Inject private AppService appService;
  @Inject private AccountService accountService;
  @Inject private ExecutorService executorService;
  @Inject private ArtifactStreamService artifactStreamService;
  @Inject private PipelineService pipelineService;

  private Map<StateTypeScope, List<StateTypeDescriptor>> cachedStencils;
  private Map<String, StateTypeDescriptor> cachedStencilMap;

  /**
   * {@inheritDoc}
   */
  @Override
  public StateMachine createStateMachine(StateMachine stateMachine) {
    stateMachine.validate();
    return wingsPersistence.saveAndGet(StateMachine.class, stateMachine);
  }

  /**
   * {@inheritDoc}
   */
  @Override
  public PageResponse<StateMachine> listStateMachines(PageRequest<StateMachine> req) {
    return wingsPersistence.query(StateMachine.class, req);
  }

  /**
   * {@inheritDoc}
   */
  @Override
  public Map<StateTypeScope, List<Stencil>> stencils(
      String appId, String workflowId, String phaseId, StateTypeScope... stateTypeScopes) {
    Map<StateTypeScope, List<StateTypeDescriptor>> stencilsMap = loadStateTypes();

    Map<StateTypeScope, List<Stencil>> mapByScope = stencilsMap.entrySet().stream().collect(toMap(Entry::getKey,
        stateTypeScopeListEntry -> stencilPostProcessor.postProcess(stateTypeScopeListEntry.getValue(), appId)));

    Map<StateTypeScope, List<Stencil>> maps = new HashMap<>();
    if (ArrayUtils.isEmpty(stateTypeScopes)) {
      maps.putAll(mapByScope);
    } else {
      for (StateTypeScope scope : stateTypeScopes) {
        maps.put(scope, mapByScope.get(scope));
      }
    }
    maps.values().forEach(list -> list.sort(stencilDefaultSorter));

    boolean filterForWorkflow = isNotBlank(workflowId);
    boolean filterForPhase = filterForWorkflow && isNotBlank(phaseId);

    Predicate<Stencil> predicate = stencil -> true;
    if (filterForWorkflow) {
      Workflow workflow = readWorkflow(appId, workflowId);
      if (filterForPhase) {
        WorkflowPhase workflowPhase = null;
        if (workflow != null) {
          OrchestrationWorkflow orchestrationWorkflow = workflow.getOrchestrationWorkflow();
          if (orchestrationWorkflow instanceof CanaryOrchestrationWorkflow) {
            workflowPhase = ((CanaryOrchestrationWorkflow) orchestrationWorkflow).getWorkflowPhaseIdMap().get(phaseId);
          } else if (orchestrationWorkflow instanceof BasicOrchestrationWorkflow) {
            workflowPhase = ((BasicOrchestrationWorkflow) orchestrationWorkflow).getWorkflowPhaseIdMap().get(phaseId);
          } else if (orchestrationWorkflow instanceof MultiServiceOrchestrationWorkflow) {
            workflowPhase =
                ((MultiServiceOrchestrationWorkflow) orchestrationWorkflow).getWorkflowPhaseIdMap().get(phaseId);
          }
          if (workflowPhase.getInfraMappingId() != null) {
            InfrastructureMapping infrastructureMapping =
                infrastructureMappingService.get(appId, workflowPhase.getInfraMappingId());
            predicate = stencil -> stencil.matches(infrastructureMapping);
          }
        }
      } else {
        predicate = stencil
            -> stencil.getStencilCategory() != StencilCategory.COMMANDS
            && stencil.getStencilCategory() != StencilCategory.CLOUD;
      }
    }

    Predicate<Stencil> finalPredicate = predicate;
    maps = maps.entrySet().stream().collect(toMap(Entry::getKey,
        stateTypeScopeListEntry
        -> stateTypeScopeListEntry.getValue().stream().filter(finalPredicate).collect(toList())));

    return maps;
  }

  private Map<StateTypeScope, List<StateTypeDescriptor>> loadStateTypes() {
    if (cachedStencils != null) {
      return cachedStencils;
    }

    List<StateTypeDescriptor> stencils = new ArrayList<StateTypeDescriptor>();
    stencils.addAll(Arrays.asList(values()));

    List<StateTypeDescriptor> plugins = pluginManager.getExtensions(StateTypeDescriptor.class);
    stencils.addAll(plugins);

    Map<String, StateTypeDescriptor> mapByType = new HashMap<>();
    Map<StateTypeScope, List<StateTypeDescriptor>> mapByScope = new HashMap<>();
    for (StateTypeDescriptor sd : stencils) {
      if (mapByType.get(sd.getType()) != null) {
        // already present for the type
        logger.error("Duplicate implementation for the stencil: {}", sd.getType());
        throw new WingsException("Duplicate implementation for the stencil: " + sd.getType());
      }
      mapByType.put(sd.getType(), sd);
      sd.getScopes().forEach(scope -> mapByScope.computeIfAbsent(scope, k -> new ArrayList<>()).add(sd));
    }

    this.cachedStencils = mapByScope;
    this.cachedStencilMap = mapByType;
    return mapByScope;
  }

  /**
   * {@inheritDoc}
   */
  @Override
  public Map<String, StateTypeDescriptor> stencilMap() {
    if (cachedStencilMap == null) {
      stencils(null, null, null);
    }
    return cachedStencilMap;
  }

  /**
   * {@inheritDoc}
   */
  @Override
  public PageResponse<Workflow> listWorkflows(PageRequest<Workflow> pageRequest) {
    return listWorkflows(pageRequest, 0);
  }

  /**
   * {@inheritDoc}
   */
  @Override
  public PageResponse<Workflow> listWorkflows(PageRequest<Workflow> pageRequest, Integer previousExecutionsCount) {
    PageResponse<Workflow> workflows = wingsPersistence.query(Workflow.class, pageRequest);
    if (workflows != null && workflows.getResponse() != null) {
      for (Workflow workflow : workflows.getResponse()) {
        try {
          loadOrchestrationWorkflow(workflow, workflow.getDefaultVersion());
        } catch (Exception e) {
          logger.error("Failed to load Orchestration workflow {} ", workflow, e);
        }
      }
    }
    if (previousExecutionsCount != null && previousExecutionsCount > 0) {
      for (Workflow workflow : workflows) {
        try {
          PageRequest<WorkflowExecution> workflowExecutionPageRequest =
              aPageRequest()
                  .withLimit(previousExecutionsCount.toString())
                  .addFilter("workflowId", EQ, workflow.getUuid())
                  .build();

          workflow.setWorkflowExecutions(
              workflowExecutionService.listExecutions(workflowExecutionPageRequest, false, false, false, false)
                  .getResponse());
        } catch (Exception e) {
          logger.error("Failed to fetch recent executions for workflow {}", workflow, e);
        }
      }
    }
    return workflows;
  }

  @Override
  public Workflow readWorkflow(String appId, String workflowId) {
    return readWorkflow(appId, workflowId, null);
  }

  @Override
  public Workflow readWorkflow(String appId, String workflowId, Integer version) {
    Workflow workflow = wingsPersistence.get(Workflow.class, appId, workflowId);
    if (workflow == null) {
      return workflow;
    }
    loadOrchestrationWorkflow(workflow, version);
    return workflow;
  }

  private void loadOrchestrationWorkflow(Workflow workflow, Integer version) {
    StateMachine stateMachine = readStateMachine(
        workflow.getAppId(), workflow.getUuid(), version == null ? workflow.getDefaultVersion() : version);
    if (stateMachine != null) {
      workflow.setOrchestrationWorkflow(stateMachine.getOrchestrationWorkflow());
    }
    OrchestrationWorkflow orchestrationWorkflow = workflow.getOrchestrationWorkflow();
    if (orchestrationWorkflow != null) {
      orchestrationWorkflow.onLoad();
    }
    populateServices(workflow);
  }

  private void populateServices(Workflow workflow) {
    if (workflow == null) {
      return;
    }

    OrchestrationWorkflow orchestrationWorkflow = workflow.getOrchestrationWorkflow();
    if (orchestrationWorkflow == null || orchestrationWorkflow.getServiceIds() == null) {
      return;
    }
    List<Service> services = orchestrationWorkflow.getServiceIds()
                                 .stream()
                                 .map(serviceId -> serviceResourceService.get(workflow.getAppId(), serviceId, false))
                                 .filter(Objects::nonNull)
                                 .collect(Collectors.toList());

    workflow.setServices(services);
    workflow.setTemplatizedServiceIds(orchestrationWorkflow.getTemplatizedServiceIds());
  }

  /**
   * {@inheritDoc}
   */
  @Override
  public Workflow createWorkflow(Workflow workflow) {
    validateBasicWorkflow(workflow);
    OrchestrationWorkflow orchestrationWorkflow = workflow.getOrchestrationWorkflow();
    workflow.setDefaultVersion(1);
    String key = wingsPersistence.save(workflow);
    if (orchestrationWorkflow != null) {
      if (orchestrationWorkflow.getOrchestrationWorkflowType().equals(CANARY)) {
        CanaryOrchestrationWorkflow canaryOrchestrationWorkflow = (CanaryOrchestrationWorkflow) orchestrationWorkflow;
        if (canaryOrchestrationWorkflow.getWorkflowPhases() != null
            && !canaryOrchestrationWorkflow.getWorkflowPhases().isEmpty()) {
          List<WorkflowPhase> workflowPhases = canaryOrchestrationWorkflow.getWorkflowPhases();
          canaryOrchestrationWorkflow.setWorkflowPhases(new ArrayList<>());
          workflowPhases.forEach(workflowPhase -> attachWorkflowPhase(workflow, workflowPhase));
        }
      } else if (orchestrationWorkflow.getOrchestrationWorkflowType().equals(BASIC)) {
        // Create Single Phase
        Validator.notNullCheck("infraMappingId", workflow.getInfraMappingId());
        Validator.notNullCheck("serviceId", workflow.getServiceId());
        WorkflowPhase workflowPhase = aWorkflowPhase()
                                          .withInfraMappingId(workflow.getInfraMappingId())
                                          .withServiceId(workflow.getServiceId())
                                          .build();
        attachWorkflowPhase(workflow, workflowPhase);
      } else if (orchestrationWorkflow.getOrchestrationWorkflowType().equals(MULTI_SERVICE)) {
        MultiServiceOrchestrationWorkflow canaryOrchestrationWorkflow =
            (MultiServiceOrchestrationWorkflow) orchestrationWorkflow;
        if (canaryOrchestrationWorkflow.getWorkflowPhases() != null
            && !canaryOrchestrationWorkflow.getWorkflowPhases().isEmpty()) {
          List<WorkflowPhase> workflowPhases = canaryOrchestrationWorkflow.getWorkflowPhases();
          canaryOrchestrationWorkflow.setWorkflowPhases(new ArrayList<>());
          workflowPhases.forEach(workflowPhase -> attachWorkflowPhase(workflow, workflowPhase));
        }
      }
      createDefaultNotificationRule(workflow);
      createDefaultFailureStrategy(workflow);
      orchestrationWorkflow.onSave();
      updateRequiredEntityTypes(workflow.getAppId(), orchestrationWorkflow);
      StateMachine stateMachine = new StateMachine(workflow, workflow.getDefaultVersion(),
          ((CustomOrchestrationWorkflow) orchestrationWorkflow).getGraph(), stencilMap());
      stateMachine = wingsPersistence.saveAndGet(StateMachine.class, stateMachine);
    }
    // create initial version
    entityVersionService.newEntityVersion(
        workflow.getAppId(), EntityType.WORKFLOW, key, workflow.getName(), ChangeType.CREATED, workflow.getNotes());

    return readWorkflow(workflow.getAppId(), key, workflow.getDefaultVersion());
  }

  /**
   * {@inheritDoc}
   */

  @Override
  public Workflow updateWorkflow(Workflow workflow) {
    return updateWorkflow(workflow, workflow.getOrchestrationWorkflow());
  }

  @Override
  public Workflow updateWorkflow(Workflow workflow, OrchestrationWorkflow orchestrationWorkflow) {
    return updateWorkflow(workflow, orchestrationWorkflow, true, false, false);
  }

  @Override
  public Workflow updateWorkflow(
      Workflow workflow, OrchestrationWorkflow orchestrationWorkflow, boolean inframappingChanged, boolean envChanged) {
    return updateWorkflow(workflow, orchestrationWorkflow, true, inframappingChanged, envChanged);
  }

  private Workflow updateWorkflow(Workflow workflow, OrchestrationWorkflow orchestrationWorkflow,
      boolean onSaveCallNeeded, boolean inframappingChanged, boolean envChanged) {
    UpdateOperations<Workflow> ops = wingsPersistence.createUpdateOperations(Workflow.class);
    setUnset(ops, "description", workflow.getDescription());
    setUnset(ops, "name", workflow.getName());
    List<TemplateExpression> templateExpressions = workflow.getTemplateExpressions();

    String serviceId = workflow.getServiceId();
    String envId = workflow.getEnvId();
    String inframappingId = workflow.getInfraMappingId();

    if (orchestrationWorkflow == null) {
      workflow = readWorkflow(workflow.getAppId(), workflow.getUuid(), workflow.getDefaultVersion());
      orchestrationWorkflow = workflow.getOrchestrationWorkflow();
      if (envId != null) {
        if (workflow.getEnvId() == null || !workflow.getEnvId().equals(envId)) {
          envChanged = true;
        }
      }
    }

    if (templateExpressions == null || templateExpressions.size() == 0) {
      templateExpressions = new ArrayList<>();
    }
    orchestrationWorkflow = propagateWorkflowDataToPhases(orchestrationWorkflow, templateExpressions,
        workflow.getAppId(), serviceId, inframappingId, envChanged, inframappingChanged);

    setUnset(ops, "templateExpressions", templateExpressions);

    if (orchestrationWorkflow != null) {
      if (onSaveCallNeeded) {
        orchestrationWorkflow.onSave();
        workflow.setTemplatized(orchestrationWorkflow.isTemplatized());
        setUnset(ops, "templatized", workflow.isTemplatized());
        if (envChanged) {
          workflow.setEnvId(envId);
          setUnset(ops, "envId", envId);
        }
        updateRequiredEntityTypes(workflow.getAppId(), orchestrationWorkflow);
      }

      EntityVersion entityVersion = entityVersionService.newEntityVersion(workflow.getAppId(), EntityType.WORKFLOW,
          workflow.getUuid(), workflow.getName(), ChangeType.UPDATED, workflow.getNotes());
      workflow.setDefaultVersion(entityVersion.getVersion());

      StateMachine stateMachine = new StateMachine(workflow, workflow.getDefaultVersion(),
          ((CustomOrchestrationWorkflow) orchestrationWorkflow).getGraph(), stencilMap());
      stateMachine = wingsPersistence.saveAndGet(StateMachine.class, stateMachine);
      setUnset(ops, "defaultVersion", workflow.getDefaultVersion());
    }

    wingsPersistence.update(wingsPersistence.createQuery(Workflow.class)
                                .field("appId")
                                .equal(workflow.getAppId())
                                .field(ID_KEY)
                                .equal(workflow.getUuid()),
        ops);

    workflow = readWorkflow(workflow.getAppId(), workflow.getUuid(), workflow.getDefaultVersion());
    return workflow;
  }

  /***
   * Populates the workflow level data to Phase. It Validates the service and inframapping for Basics and Multi Service
   * deployment. Resets Node selection if environment or inframapping changed.
   * @param orchestrationWorkflow
   * @param templateExpressions
   * @param appId
   * @param serviceId
   * @param inframappingId
   * @param envChanged
   * @param inframappingChanged
   * @return OrchestrationWorkflow
   */
  private OrchestrationWorkflow propagateWorkflowDataToPhases(OrchestrationWorkflow orchestrationWorkflow,
      List<TemplateExpression> templateExpressions, String appId, String serviceId, String inframappingId,
      boolean envChanged, boolean inframappingChanged) {
    if (orchestrationWorkflow != null) {
      if (orchestrationWorkflow.getOrchestrationWorkflowType().equals(BASIC)) {
        BasicOrchestrationWorkflow basicOrchestrationWorkflow = (BasicOrchestrationWorkflow) orchestrationWorkflow;
        if (basicOrchestrationWorkflow.getWorkflowPhases() != null) {
          for (WorkflowPhase phase : basicOrchestrationWorkflow.getWorkflowPhases()) {
            setTemplateExpresssions(templateExpressions, phase);
            validateServiceCompatibility(appId, serviceId, phase.getServiceId());
            setServiceId(serviceId, phase);
            setInframappingDetails(appId, inframappingId, phase, envChanged, inframappingChanged);
            if (inframappingChanged || envChanged) {
              resetNodeSelection(phase);
            }
          }
        }
        Map<String, WorkflowPhase> rollbackWorkflowPhaseIdMap =
            basicOrchestrationWorkflow.getRollbackWorkflowPhaseIdMap();
        if (rollbackWorkflowPhaseIdMap != null) {
          rollbackWorkflowPhaseIdMap.values().forEach(phase -> {
            setServiceId(serviceId, phase);
            setInframappingDetails(appId, inframappingId, phase, envChanged, inframappingChanged);
          });
        }
      } else if (orchestrationWorkflow.getOrchestrationWorkflowType().equals(MULTI_SERVICE)) {
        MultiServiceOrchestrationWorkflow multiServiceOrchestrationWorkflow =
            (MultiServiceOrchestrationWorkflow) orchestrationWorkflow;
        multiServiceOrchestrationWorkflow.addToUserVariables(templateExpressions);
        List<WorkflowPhase> workflowPhases = multiServiceOrchestrationWorkflow.getWorkflowPhases();
        if (workflowPhases != null) {
          for (WorkflowPhase phase : workflowPhases) {
            if (envChanged) {
              unsetInfraMappingDetails(phase);
              resetNodeSelection(phase);
            }
            if (inframappingChanged) {
              resetNodeSelection(phase);
            }
          }
          Map<String, WorkflowPhase> rollbackWorkflowPhaseIdMap =
              multiServiceOrchestrationWorkflow.getRollbackWorkflowPhaseIdMap();
          if (rollbackWorkflowPhaseIdMap != null && rollbackWorkflowPhaseIdMap.values() != null) {
            rollbackWorkflowPhaseIdMap.values().forEach(phase -> {
              if (envChanged) {
                unsetInfraMappingDetails(phase);
                resetNodeSelection(phase);
              }
              if (inframappingChanged) {
                resetNodeSelection(phase);
              }
            });
          }
        }
      } else if (orchestrationWorkflow.getOrchestrationWorkflowType().equals(CANARY)) {
        CanaryOrchestrationWorkflow canaryOrchestrationWorkflow = (CanaryOrchestrationWorkflow) orchestrationWorkflow;
        canaryOrchestrationWorkflow.addToUserVariables(templateExpressions);
        // If envId changed nullify the infraMapping Ids
        if (canaryOrchestrationWorkflow.getWorkflowPhases() != null) {
          for (WorkflowPhase phase : canaryOrchestrationWorkflow.getWorkflowPhases()) {
            if (envChanged) {
              unsetInfraMappingDetails(phase);
              resetNodeSelection(phase);
            }
          }
        }
        Map<String, WorkflowPhase> rollbackWorkflowPhaseIdMap =
            canaryOrchestrationWorkflow.getRollbackWorkflowPhaseIdMap();
        if (rollbackWorkflowPhaseIdMap != null) {
          rollbackWorkflowPhaseIdMap.values().forEach(phase -> {
            if (envChanged) {
              unsetInfraMappingDetails(phase);
              resetNodeSelection(phase);
            }
          });
        }
      }
    }
    return orchestrationWorkflow;
  }

  private void unsetInfraMappingDetails(WorkflowPhase phase) {
    phase.setComputeProviderId(null);
    phase.setInfraMappingId(null);
    phase.setInfraMappingName(null);
    phase.setDeploymentType(null);
  }

  /**
   * Propagate template expressions back and forth
   * @param templateExpressions
   * @param workflowPhase
   */
  private void setTemplateExpresssions(List<TemplateExpression> templateExpressions, WorkflowPhase workflowPhase) {
    if (workflowPhase != null) {
      List<TemplateExpression> phaseTemplateExpressions = workflowPhase.getTemplateExpressions();
      if (templateExpressions.size() == 0) {
        if (phaseTemplateExpressions != null) {
          templateExpressions.addAll(phaseTemplateExpressions);
        }
      } else {
        workflowPhase.setTemplateExpressions(templateExpressions);
      }
    }
  }
  /**
   * Sets service Id to Phase
   *
   * @param serviceId
   * @param phase
   */
  private void setServiceId(String serviceId, WorkflowPhase phase) {
    if (serviceId != null) {
      phase.setServiceId(serviceId);
    }
  }

  /**
   * Validates service compatibility
   *
   * @param appId
   * @param serviceId
   * @param oldServiceId
   */
  private void validateServiceCompatibility(String appId, String serviceId, String oldServiceId) {
    if (serviceId != null && oldServiceId != null) {
      if (!serviceId.equals(oldServiceId)) {
        Service oldService = serviceResourceService.get(appId, oldServiceId, false);
        Validator.notNullCheck("service", oldService);
        Service newService = serviceResourceService.get(appId, serviceId, false);
        Validator.notNullCheck("service", newService);
        if (oldService.getArtifactType() != null
            && !oldService.getArtifactType().equals(newService.getArtifactType())) {
          throw new WingsException(INVALID_REQUEST, "message",
              "Service [" + newService.getName() + "] is not compatible with the service [" + oldService.getName()
                  + "]");
        }
      }
    }
  }

  /**
<<<<<<< HEAD
   * Resets inframapping and cloud provider details along with deployment type
   *
=======
   * sets inframapping and cloud provider details along with deployment type
>>>>>>> 76a2b585
   * @param inframappingId
   * @param phase
   */
  private void setInframappingDetails(
      String appId, String inframappingId, WorkflowPhase phase, boolean envChanged, boolean infraChanged) {
    if (inframappingId != null) {
      if (!inframappingId.equals(phase.getInfraMappingId())) {
        phase.setInfraMappingId(inframappingId);
        InfrastructureMapping infrastructureMapping =
            infrastructureMappingService.get(appId, phase.getInfraMappingId());
        Validator.notNullCheck("InfraMapping", infrastructureMapping);
        phase.setComputeProviderId(infrastructureMapping.getComputeProviderSettingId());
        phase.setInfraMappingName(infrastructureMapping.getDisplayName());
        phase.setDeploymentType(DeploymentType.valueOf(infrastructureMapping.getDeploymentType()));
        resetNodeSelection(phase);
      }
    } else if (envChanged && !infraChanged) {
      unsetInfraMappingDetails(phase);
    }
  }

  /**
   * Resets node selection if environment of infra changed
   *
   * @param phase
   */
  private void resetNodeSelection(WorkflowPhase phase) {
    // Update the node selection
    List<PhaseStep> phaseSteps = phase.getPhaseSteps();
    if (phaseSteps == null) {
      return;
    }
    for (PhaseStep phaseStep : phaseSteps) {
      if (phaseStep.getPhaseStepType().equals(PROVISION_NODE)) {
        List<Node> steps = phaseStep.getSteps();
        if (steps != null) {
          for (Node step : steps) {
            if (step.getType().equals(DC_NODE_SELECT.name()) || step.getType().equals(AWS_NODE_SELECT.name())) {
              Map<String, Object> properties = step.getProperties();
              if ((Boolean) properties.get("specificHosts")) {
                properties.put("specificHosts", new Boolean(false));
                properties.remove("hostNames");
              }
            }
          }
        }
      }
    }
  }

  @Override
  public boolean deleteWorkflow(String appId, String workflowId) {
    return deleteWorkflow(appId, workflowId, false);
  }

  private boolean deleteWorkflow(String appId, String workflowId, boolean forceDelete) {
    Workflow workflow = wingsPersistence.get(Workflow.class, appId, workflowId);
    if (workflow == null) {
      return true;
    }

    ensureWorkflowSafeToDelete(workflow);

    boolean deleted = false;
    if (forceDelete) {
      deleted = wingsPersistence.delete(Workflow.class, appId, workflowId);
    } else {
      if (workflowExecutionService.workflowExecutionsRunning(workflow.getWorkflowType(), appId, workflowId)) {
        String message = String.format("Workflow: [%s] couldn't be deleted", workflow.getName());
        throw new WingsException(WORKFLOW_EXECUTION_IN_PROGRESS, "message", message);
      }
      deleted = wingsPersistence.delete(Workflow.class, appId, workflowId);
    }
    if (deleted) {
      executorService.submit(() -> artifactStreamService.deleteStreamActionForWorkflow(appId, workflowId));
    }
    return deleted;
  }

  private void ensureWorkflowSafeToDelete(Workflow workflow) {
    List<Pipeline> pipelines = pipelineService.listPipelines(
        aPageRequest()
            .withLimit(PageRequest.UNLIMITED)
            .addFilter("appId", EQ, workflow.getAppId())
            .addFilter("pipelineStages.pipelineStageElements.properties.workflowId", EQ, workflow.getUuid())
            .build());

    if (pipelines.size() > 0) {
      List<String> pipelineNames = pipelines.stream().map(Pipeline::getName).collect(Collectors.toList());
      throw new WingsException(INVALID_REQUEST, "message",
          String.format("Workflow is referenced by %s pipeline%s [%s].", pipelines.size(),
              pipelines.size() == 1 ? "" : "s", Joiner.on(", ").join(pipelineNames)));
    }
  }

  /**
   * {@inheritDoc}
   */
  @Override
  public StateMachine readLatestStateMachine(String appId, String originId) {
    PageRequest<StateMachine> req = new PageRequest<>();
    SearchFilter filter = new SearchFilter();
    filter.setFieldName("appId");
    filter.setFieldValues(appId);
    filter.setOp(Operator.EQ);
    req.addFilter(filter);

    filter.setFieldName("originId");
    filter.setFieldValues(originId);
    filter.setOp(Operator.EQ);
    req.addFilter(filter);

    return wingsPersistence.get(StateMachine.class, req);
  }

  public StateMachine readStateMachine(String appId, String stateMachineId) {
    PageRequest<StateMachine> req = new PageRequest<>();
    SearchFilter filter = new SearchFilter();
    filter.setFieldName("appId");
    filter.setFieldValues(appId);
    filter.setOp(Operator.EQ);
    req.addFilter(filter);

    return wingsPersistence.get(StateMachine.class, req);
  }

  @Override
  public StateMachine readStateMachine(String appId, String originId, Integer version) {
    PageRequest<StateMachine> req = new PageRequest<>();
    SearchFilter filter = new SearchFilter();
    filter.setFieldName("appId");
    filter.setFieldValues(appId);
    filter.setOp(Operator.EQ);
    req.addFilter(filter);

    filter.setFieldName("originId");
    filter.setFieldValues(originId);
    filter.setOp(Operator.EQ);
    req.addFilter(filter);

    filter = new SearchFilter();
    filter.setFieldName("originVersion");
    filter.setFieldValues(version);
    filter.setOp(Operator.EQ);
    req.addFilter(filter);

    return wingsPersistence.get(StateMachine.class, req);
  }

  /**
   * Read latest simple workflow.
   *
   * @param appId the app id
   * @return the workflow
   */
  @Override
  public Workflow readLatestSimpleWorkflow(String appId, String envId) {
    PageRequest<Workflow> req = aPageRequest()
                                    .addFilter("appId", EQ, appId)
                                    .addFilter("envId", EQ, envId)
                                    .addFilter("workflowType", EQ, WorkflowType.SIMPLE)
                                    .addFilter("name", EQ, Constants.SIMPLE_ORCHESTRATION_NAME)
                                    .build();

    PageResponse<Workflow> workflows = listWorkflows(req);
    if (workflows == null || workflows.isEmpty()) {
      return createDefaultSimpleWorkflow(appId, envId);
    }
    return workflows.get(0);
  }

  @Override
  public void deleteWorkflowByApplication(String appId) {
    List<Key<Workflow>> workflowKeys =
        wingsPersistence.createQuery(Workflow.class).field("appId").equal(appId).asKeyList();
    for (Key key : workflowKeys) {
      deleteWorkflow(appId, (String) key.getId(), true);
    }
  }

  @Override
  public void deleteStateMachinesByApplication(String appId) {
    wingsPersistence.delete(wingsPersistence.createQuery(StateMachine.class).field("appId").equal(appId));
  }

  @Override
  public void deleteWorkflowByEnvironment(String appId, String envId) {
    wingsPersistence.createQuery(Workflow.class)
        .field("appId")
        .equal(appId)
        .field("envId")
        .equal(envId)
        .asKeyList()
        .forEach(key -> deleteWorkflow(appId, key.getId().toString()));
  }

  private Workflow createDefaultSimpleWorkflow(String appId, String envId) {
    Workflow workflow = new Workflow();
    workflow.setName(Constants.SIMPLE_ORCHESTRATION_NAME);
    workflow.setDescription(Constants.SIMPLE_ORCHESTRATION_DESC);
    workflow.setAppId(appId);
    workflow.setEnvId(envId);
    workflow.setWorkflowType(WorkflowType.SIMPLE);

    Graph graph = staticConfiguration.defaultSimpleWorkflow();
    CustomOrchestrationWorkflow customOrchestrationWorkflow = new CustomOrchestrationWorkflow();
    customOrchestrationWorkflow.setGraph(graph);
    workflow.setOrchestrationWorkflow(customOrchestrationWorkflow);

    return createWorkflow(workflow);
  }

  /**
   * Sets static configuration.
   *
   * @param staticConfiguration the static configuration
   */
  void setStaticConfiguration(StaticConfiguration staticConfiguration) {
    this.staticConfiguration = staticConfiguration;
  }

  @Override
  public Map<String, String> getData(String appId, String... params) {
    PageRequest<Workflow> pageRequest = new PageRequest<>();
    pageRequest.addFilter("appId", appId, EQ);
    return listWorkflows(pageRequest).stream().collect(toMap(Workflow::getUuid, o -> (o.getName())));
  }

  @Override
  public PhaseStep updatePreDeployment(String appId, String workflowId, PhaseStep phaseStep) {
    Workflow workflow = readWorkflow(appId, workflowId);
    Validator.notNullCheck("workflow", workflow);
    CanaryOrchestrationWorkflow orchestrationWorkflow =
        (CanaryOrchestrationWorkflow) workflow.getOrchestrationWorkflow();
    Validator.notNullCheck("orchestrationWorkflow", orchestrationWorkflow);
    orchestrationWorkflow.setPreDeploymentSteps(phaseStep);

    orchestrationWorkflow =
        (CanaryOrchestrationWorkflow) updateWorkflow(workflow, orchestrationWorkflow).getOrchestrationWorkflow();
    return orchestrationWorkflow.getPreDeploymentSteps();
  }

  @Override
  public PhaseStep updatePostDeployment(String appId, String workflowId, PhaseStep phaseStep) {
    Workflow workflow = readWorkflow(appId, workflowId);
    Validator.notNullCheck("workflow", workflow);
    CanaryOrchestrationWorkflow orchestrationWorkflow =
        (CanaryOrchestrationWorkflow) workflow.getOrchestrationWorkflow();
    Validator.notNullCheck("orchestrationWorkflow", orchestrationWorkflow);
    orchestrationWorkflow.setPostDeploymentSteps(phaseStep);

    orchestrationWorkflow =
        (CanaryOrchestrationWorkflow) updateWorkflow(workflow, orchestrationWorkflow).getOrchestrationWorkflow();
    return orchestrationWorkflow.getPostDeploymentSteps();
  }

  @Override
  public WorkflowPhase createWorkflowPhase(String appId, String workflowId, WorkflowPhase workflowPhase) {
    Workflow workflow = readWorkflow(appId, workflowId);
    Validator.notNullCheck("workflow", workflow);
    CanaryOrchestrationWorkflow orchestrationWorkflow =
        (CanaryOrchestrationWorkflow) workflow.getOrchestrationWorkflow();
    Validator.notNullCheck("orchestrationWorkflow", orchestrationWorkflow);

    attachWorkflowPhase(workflow, workflowPhase);

    orchestrationWorkflow =
        (CanaryOrchestrationWorkflow) updateWorkflow(workflow, orchestrationWorkflow).getOrchestrationWorkflow();
    return orchestrationWorkflow.getWorkflowPhaseIdMap().get(workflowPhase.getUuid());
  }

  @Override
  public WorkflowPhase cloneWorkflowPhase(String appId, String workflowId, WorkflowPhase workflowPhase) {
    logger.info("Cloning workflow phase for appId {}, workflowId {} workflowPhase {}", appId, workflowId,
        workflowPhase.getUuid());
    String phaseId = workflowPhase.getUuid();
    String phaseName = workflowPhase.getName();
    Workflow workflow = readWorkflow(appId, workflowId);
    Validator.notNullCheck("workflow", workflow);
    CanaryOrchestrationWorkflow orchestrationWorkflow =
        (CanaryOrchestrationWorkflow) workflow.getOrchestrationWorkflow();
    Validator.notNullCheck("orchestrationWorkflow", orchestrationWorkflow);

    workflowPhase = orchestrationWorkflow.getWorkflowPhaseIdMap().get(phaseId);
    Validator.notNullCheck("workflowPhase", workflowPhase);

    WorkflowPhase clonedWorkflowPhase = workflowPhase.clone();
    clonedWorkflowPhase.setName(phaseName);

    orchestrationWorkflow.getWorkflowPhases().add(clonedWorkflowPhase);

    WorkflowPhase rollbackWorkflowPhase =
        orchestrationWorkflow.getRollbackWorkflowPhaseIdMap().get(workflowPhase.getUuid());

    if (rollbackWorkflowPhase != null) {
      WorkflowPhase clonedRollbackWorkflowPhase = rollbackWorkflowPhase.clone();
      orchestrationWorkflow.getRollbackWorkflowPhaseIdMap().put(
          clonedWorkflowPhase.getUuid(), clonedRollbackWorkflowPhase);
    }

    orchestrationWorkflow =
        (CanaryOrchestrationWorkflow) updateWorkflow(workflow, orchestrationWorkflow).getOrchestrationWorkflow();
    logger.info("Cloning workflow phase for appId {}, workflowId {} workflowPhase {} success", appId, workflowId,
        workflowPhase.getUuid());
    return orchestrationWorkflow.getWorkflowPhaseIdMap().get(clonedWorkflowPhase.getUuid());
  }

  private void attachWorkflowPhase(Workflow workflow, WorkflowPhase workflowPhase) {
    InfrastructureMapping infrastructureMapping =
        infrastructureMappingService.get(workflow.getAppId(), workflowPhase.getInfraMappingId());
    Validator.notNullCheck("InfraMapping", infrastructureMapping);

    workflowPhase.setComputeProviderId(infrastructureMapping.getComputeProviderSettingId());
    workflowPhase.setInfraMappingName(infrastructureMapping.getDisplayName());
    workflowPhase.setDeploymentType(DeploymentType.valueOf(infrastructureMapping.getDeploymentType()));

    OrchestrationWorkflow orchestrationWorkflow = workflow.getOrchestrationWorkflow();
    if (orchestrationWorkflow.getOrchestrationWorkflowType().equals(CANARY)) {
      CanaryOrchestrationWorkflow canaryOrchestrationWorkflow = (CanaryOrchestrationWorkflow) orchestrationWorkflow;
      boolean serviceRepeat = false;
      if (canaryOrchestrationWorkflow.getWorkflowPhaseIds() != null) {
        for (String phaseId : canaryOrchestrationWorkflow.getWorkflowPhaseIds()) {
          WorkflowPhase existingPhase = canaryOrchestrationWorkflow.getWorkflowPhaseIdMap().get(phaseId);
          if (existingPhase.getServiceId().equals(workflowPhase.getServiceId())
              && existingPhase.getDeploymentType() == workflowPhase.getDeploymentType()
              && (existingPhase.getInfraMappingId() != null
                     && existingPhase.getInfraMappingId().equals(workflowPhase.getInfraMappingId()))) {
            serviceRepeat = true;
            break;
          }
        }
      }
      generateNewWorkflowPhaseSteps(workflow.getAppId(), workflow.getEnvId(), workflowPhase, serviceRepeat);
      canaryOrchestrationWorkflow.getWorkflowPhases().add(workflowPhase);

      WorkflowPhase rollbackWorkflowPhase = generateRollbackWorkflowPhase(workflow.getAppId(), workflowPhase);
      canaryOrchestrationWorkflow.getRollbackWorkflowPhaseIdMap().put(workflowPhase.getUuid(), rollbackWorkflowPhase);
    } else if (orchestrationWorkflow.getOrchestrationWorkflowType().equals(BASIC)) {
      BasicOrchestrationWorkflow basicOrchestrationWorkflow = (BasicOrchestrationWorkflow) orchestrationWorkflow;
      generateNewWorkflowPhaseSteps(workflow.getAppId(), workflow.getEnvId(), workflowPhase, false);
      basicOrchestrationWorkflow.getWorkflowPhases().add(workflowPhase);

      WorkflowPhase rollbackWorkflowPhase = generateRollbackWorkflowPhase(workflow.getAppId(), workflowPhase);
      basicOrchestrationWorkflow.getRollbackWorkflowPhaseIdMap().put(workflowPhase.getUuid(), rollbackWorkflowPhase);
    } else if (orchestrationWorkflow.getOrchestrationWorkflowType().equals(MULTI_SERVICE)) {
      MultiServiceOrchestrationWorkflow multiServiceOrchestrationWorkflow =
          (MultiServiceOrchestrationWorkflow) orchestrationWorkflow;
      boolean serviceRepeat = false;
      if (multiServiceOrchestrationWorkflow.getWorkflowPhaseIds() != null) {
        for (String phaseId : multiServiceOrchestrationWorkflow.getWorkflowPhaseIds()) {
          WorkflowPhase existingPhase = multiServiceOrchestrationWorkflow.getWorkflowPhaseIdMap().get(phaseId);
          if (existingPhase.getServiceId().equals(workflowPhase.getServiceId())
              && existingPhase.getDeploymentType() == workflowPhase.getDeploymentType()
              && (existingPhase.getInfraMappingId() != null
                     && existingPhase.getInfraMappingId().equals(workflowPhase.getInfraMappingId()))) {
            serviceRepeat = true;
            break;
          }
        }
      }
      generateNewWorkflowPhaseSteps(workflow.getAppId(), workflow.getEnvId(), workflowPhase, serviceRepeat);
      multiServiceOrchestrationWorkflow.getWorkflowPhases().add(workflowPhase);

      WorkflowPhase rollbackWorkflowPhase = generateRollbackWorkflowPhase(workflow.getAppId(), workflowPhase);
      multiServiceOrchestrationWorkflow.getRollbackWorkflowPhaseIdMap().put(
          workflowPhase.getUuid(), rollbackWorkflowPhase);
    }
  }

  @Override
  public WorkflowPhase updateWorkflowPhase(String appId, String workflowId, WorkflowPhase workflowPhase) {
    String infraMappingId = workflowPhase.getInfraMappingId();
    String serviceId = workflowPhase.getServiceId();
    if (infraMappingId == null) {
      throw new WingsException(
          INVALID_REQUEST, "message", String.format(WORKFLOW_INFRAMAPPING_VALIDATION_MESSAGE, workflowPhase.getName()));
    }

    InfrastructureMapping infrastructureMapping = infrastructureMappingService.get(appId, infraMappingId);
    Validator.notNullCheck("InfraMapping", infrastructureMapping);

    workflowPhase.setComputeProviderId(infrastructureMapping.getComputeProviderSettingId());
    workflowPhase.setInfraMappingName(infrastructureMapping.getDisplayName());
    workflowPhase.setDeploymentType(DeploymentType.valueOf(infrastructureMapping.getDeploymentType()));

    Workflow workflow = readWorkflow(appId, workflowId);

    Validator.notNullCheck("workflow", workflow);
    CanaryOrchestrationWorkflow orchestrationWorkflow =
        (CanaryOrchestrationWorkflow) workflow.getOrchestrationWorkflow();
    Validator.notNullCheck("orchestrationWorkflow", orchestrationWorkflow);
    Validator.notNullCheck("WorkflowPhase", orchestrationWorkflow.getWorkflowPhaseIdMap().get(workflowPhase.getUuid()));

    boolean found = false;
    boolean inframappingChanged = false;
    String oldInfraMappingId = null;
    String oldServiceId = null;
    ;
    for (int i = 0; i < orchestrationWorkflow.getWorkflowPhases().size(); i++) {
      WorkflowPhase oldWorkflowPhase = orchestrationWorkflow.getWorkflowPhases().get(i);
      if (oldWorkflowPhase.getUuid().equals(workflowPhase.getUuid())) {
        oldInfraMappingId = oldWorkflowPhase.getInfraMappingId();
        oldServiceId = oldWorkflowPhase.getServiceId();
        orchestrationWorkflow.getWorkflowPhases().remove(i);
        orchestrationWorkflow.getWorkflowPhases().add(i, workflowPhase);
        orchestrationWorkflow.getWorkflowPhaseIdMap().put(workflowPhase.getUuid(), workflowPhase);
        found = true;
        break;
      }
    }
    validateServiceCompatibility(appId, serviceId, oldServiceId);
    WorkflowPhase rollbackWorkflowPhase =
        orchestrationWorkflow.getRollbackWorkflowPhaseIdMap().get(workflowPhase.getUuid());

    if (rollbackWorkflowPhase != null) {
      rollbackWorkflowPhase.setServiceId(serviceId);
      rollbackWorkflowPhase.setInfraMappingId(infraMappingId);
      rollbackWorkflowPhase.setComputeProviderId(infrastructureMapping.getComputeProviderSettingId());
      rollbackWorkflowPhase.setInfraMappingName(infrastructureMapping.getDisplayName());
      rollbackWorkflowPhase.setDeploymentType(DeploymentType.valueOf(infrastructureMapping.getDeploymentType()));

      orchestrationWorkflow.getRollbackWorkflowPhaseIdMap().put(workflowPhase.getUuid(), rollbackWorkflowPhase);
    }
    if (!infraMappingId.equals(oldInfraMappingId)) {
      inframappingChanged = true;
    }

    if (!found) {
      throw new WingsException(INVALID_REQUEST, "message", "No matching Workflow Phase");
    }

    orchestrationWorkflow =
        (CanaryOrchestrationWorkflow) updateWorkflow(workflow, orchestrationWorkflow, inframappingChanged, false)
            .getOrchestrationWorkflow();
    return orchestrationWorkflow.getWorkflowPhaseIdMap().get(workflowPhase.getUuid());
  }

  @Override
  public WorkflowPhase updateWorkflowPhaseRollback(
      String appId, String workflowId, String phaseId, WorkflowPhase rollbackWorkflowPhase) {
    Workflow workflow = readWorkflow(appId, workflowId);
    Validator.notNullCheck("workflow", workflow);
    CanaryOrchestrationWorkflow orchestrationWorkflow =
        (CanaryOrchestrationWorkflow) workflow.getOrchestrationWorkflow();
    Validator.notNullCheck("orchestrationWorkflow", orchestrationWorkflow);
    Validator.notNullCheck("WorkflowPhase", orchestrationWorkflow.getWorkflowPhaseIdMap().get(phaseId));

    orchestrationWorkflow.getRollbackWorkflowPhaseIdMap().put(phaseId, rollbackWorkflowPhase);
    orchestrationWorkflow =
        (CanaryOrchestrationWorkflow) updateWorkflow(workflow, orchestrationWorkflow).getOrchestrationWorkflow();
    return orchestrationWorkflow.getRollbackWorkflowPhaseIdMap().get(phaseId);
  }

  @Override
  public void deleteWorkflowPhase(String appId, String workflowId, String phaseId) {
    Workflow workflow = readWorkflow(appId, workflowId);
    Validator.notNullCheck("workflow", workflow);
    CanaryOrchestrationWorkflow orchestrationWorkflow =
        (CanaryOrchestrationWorkflow) workflow.getOrchestrationWorkflow();
    Validator.notNullCheck("orchestrationWorkflow", orchestrationWorkflow);
    Validator.notNullCheck("WorkflowPhase", orchestrationWorkflow.getWorkflowPhaseIdMap().get(phaseId));

    orchestrationWorkflow.getWorkflowPhases().remove(orchestrationWorkflow.getWorkflowPhaseIdMap().get(phaseId));
    orchestrationWorkflow.getWorkflowPhaseIdMap().remove(phaseId);
    orchestrationWorkflow.getWorkflowPhaseIds().remove(phaseId);
    orchestrationWorkflow.getRollbackWorkflowPhaseIdMap().remove(phaseId);
    updateWorkflow(workflow, orchestrationWorkflow);
  }

  @Override
  public Node updateGraphNode(String appId, String workflowId, String subworkflowId, Node node) {
    Workflow workflow = readWorkflow(appId, workflowId);
    Validator.notNullCheck("workflow", workflow);
    CanaryOrchestrationWorkflow orchestrationWorkflow =
        (CanaryOrchestrationWorkflow) workflow.getOrchestrationWorkflow();
    Validator.notNullCheck("orchestrationWorkflow", orchestrationWorkflow);

    Graph graph = orchestrationWorkflow.getGraph().getSubworkflows().get(subworkflowId);

    boolean found = false;
    for (int i = 0; i < graph.getNodes().size(); i++) {
      Node childNode = graph.getNodes().get(i);
      if (childNode.getId().equals(node.getId())) {
        graph.getNodes().remove(i);
        graph.getNodes().add(i, node);
        found = true;
        break;
      }
    }

    if (!found) {
      throw new WingsException(INVALID_REQUEST, "args", "node");
    }

    orchestrationWorkflow =
        (CanaryOrchestrationWorkflow) updateWorkflow(workflow, orchestrationWorkflow).getOrchestrationWorkflow();
    return orchestrationWorkflow.getGraph()
        .getSubworkflows()
        .get(subworkflowId)
        .getNodes()
        .stream()
        .filter(n -> node.getId().equals(n.getId()))
        .findFirst()
        .get();
  }

  @Override
  public Workflow cloneWorkflow(String appId, String originalWorkflowId, Workflow workflow) {
    Workflow originalWorkflow = readWorkflow(appId, originalWorkflowId);
    Workflow clonedWorkflow = originalWorkflow.clone();
    clonedWorkflow.setName(workflow.getName());
    clonedWorkflow.setDescription(workflow.getDescription());
    Workflow savedWorkflow = createWorkflow(clonedWorkflow);
    if (originalWorkflow.getOrchestrationWorkflow() != null) {
      savedWorkflow.setOrchestrationWorkflow(originalWorkflow.getOrchestrationWorkflow().clone());
    }
    return updateWorkflow(savedWorkflow, savedWorkflow.getOrchestrationWorkflow(), false, false, false);
  }

  @Override
  public Workflow cloneWorkflow(String appId, String originalWorkflowId, CloneMetadata cloneMetadata) {
    Validator.notNullCheck("cloneMetadata", cloneMetadata);
    Workflow workflow = cloneMetadata.getWorkflow();
    Validator.notNullCheck("workflow", workflow);
    workflow.setAppId(appId);
    String targetAppId = cloneMetadata.getTargetAppId();
    if (targetAppId == null || targetAppId.equals(appId)) {
      return cloneWorkflow(appId, originalWorkflowId, workflow);
    } else {
      logger.info(
          "Cloning workflow across applications. Environment, Service Infrastructure and Node selection will not be cloned");
      validateServiceMapping(appId, targetAppId, cloneMetadata.getServiceMapping());
      Workflow originalWorkflow = readWorkflow(appId, originalWorkflowId);
      Workflow clonedWorkflow = originalWorkflow.clone();
      clonedWorkflow.setName(workflow.getName());
      clonedWorkflow.setDescription(workflow.getDescription());
      clonedWorkflow.setAppId(targetAppId);
      clonedWorkflow.setEnvId(null);
      Workflow savedWorkflow = createWorkflow(clonedWorkflow);
      OrchestrationWorkflow orchestrationWorkflow = originalWorkflow.getOrchestrationWorkflow();
      if (orchestrationWorkflow != null) {
        OrchestrationWorkflow clonedOrchestrationWorkflow = orchestrationWorkflow.clone();
        // Set service ids
        clonedOrchestrationWorkflow.setCloneMetadata(cloneMetadata.getServiceMapping());
        savedWorkflow.setOrchestrationWorkflow(clonedOrchestrationWorkflow);
      }
      return updateWorkflow(savedWorkflow, savedWorkflow.getOrchestrationWorkflow(), false, true, true);
    }
  }

  /**
   * Validates whether service id and mapped service are of same type
   *
   * @param serviceMapping
   */
  private void validateServiceMapping(String appId, String targetAppId, Map<String, String> serviceMapping) {
    if (serviceMapping == null) {
      throw new WingsException(
          INVALID_REQUEST, "message", "At least one service mapping required to clone across applications");
    }
    Set<String> serviceIds = serviceMapping.keySet();
    for (String serviceId : serviceIds) {
      String targetServiceId = serviceMapping.get(serviceId);
      if (serviceId != null && targetServiceId != null) {
        Service oldService = serviceResourceService.get(appId, serviceId, false);
        Validator.notNullCheck("service", oldService);
        Service newService = serviceResourceService.get(targetAppId, targetServiceId, false);
        Validator.notNullCheck("targetService", newService);
        if (oldService.getArtifactType() != null
            && !oldService.getArtifactType().equals(newService.getArtifactType())) {
          throw new WingsException(INVALID_REQUEST, "message",
              "Target service  [" + oldService.getName() + " ] is not compatible with service [" + newService.getName()
                  + "]");
        }
      }
    }
  }

  @Override
  public Workflow templatizeWorkflow(String appId, String originalWorkflowId, Workflow workflow) {
    Workflow originalWorkflow = readWorkflow(appId, originalWorkflowId);
    Workflow templatizedWorkflow = originalWorkflow.clone();
    templatizedWorkflow.setName(workflow.getName());
    templatizedWorkflow.setDescription(workflow.getDescription());
    templatizedWorkflow.setTemplatized(true);
    Workflow savedWorkflow = createWorkflow(templatizedWorkflow);
    savedWorkflow.setOrchestrationWorkflow(originalWorkflow.getOrchestrationWorkflow().clone());
    return updateWorkflow(savedWorkflow, savedWorkflow.getOrchestrationWorkflow(), false, false, false);
  }

  @Override
  public Workflow updateWorkflow(String appId, String workflowId, Integer defaultVersion) {
    Workflow workflow = readWorkflow(appId, workflowId, null);
    wingsPersistence.update(
        workflow, wingsPersistence.createUpdateOperations(Workflow.class).set("defaultVersion", defaultVersion));
    return readWorkflow(appId, workflowId, defaultVersion);
  }

  @Override
  public List<NotificationRule> updateNotificationRules(
      String appId, String workflowId, List<NotificationRule> notificationRules) {
    Workflow workflow = readWorkflow(appId, workflowId);
    Validator.notNullCheck("workflow", workflow);
    CanaryOrchestrationWorkflow orchestrationWorkflow =
        (CanaryOrchestrationWorkflow) workflow.getOrchestrationWorkflow();
    Validator.notNullCheck("orchestrationWorkflow", orchestrationWorkflow);

    orchestrationWorkflow.setNotificationRules(notificationRules);
    orchestrationWorkflow =
        (CanaryOrchestrationWorkflow) updateWorkflow(workflow, orchestrationWorkflow).getOrchestrationWorkflow();
    return orchestrationWorkflow.getNotificationRules();
  }

  @Override
  public List<FailureStrategy> updateFailureStrategies(
      String appId, String workflowId, List<FailureStrategy> failureStrategies) {
    Workflow workflow = readWorkflow(appId, workflowId);
    Validator.notNullCheck("workflow", workflow);
    CanaryOrchestrationWorkflow orchestrationWorkflow =
        (CanaryOrchestrationWorkflow) workflow.getOrchestrationWorkflow();
    Validator.notNullCheck("orchestrationWorkflow", orchestrationWorkflow);

    orchestrationWorkflow.setFailureStrategies(failureStrategies);
    orchestrationWorkflow =
        (CanaryOrchestrationWorkflow) updateWorkflow(workflow, orchestrationWorkflow).getOrchestrationWorkflow();
    return orchestrationWorkflow.getFailureStrategies();
  }

  @Override
  public List<Variable> updateUserVariables(String appId, String workflowId, List<Variable> userVariables) {
    if (userVariables != null) {
      userVariables.stream().forEach(variable -> ExpressionEvaluator.isValidVariableName(variable.getName()));
    }
    Workflow workflow = readWorkflow(appId, workflowId);
    Validator.notNullCheck("workflow", workflow);
    CanaryOrchestrationWorkflow orchestrationWorkflow =
        (CanaryOrchestrationWorkflow) workflow.getOrchestrationWorkflow();
    Validator.notNullCheck("orchestrationWorkflow", orchestrationWorkflow);

    orchestrationWorkflow.setUserVariables(userVariables);
    orchestrationWorkflow =
        (CanaryOrchestrationWorkflow) updateWorkflow(workflow, orchestrationWorkflow).getOrchestrationWorkflow();
    return orchestrationWorkflow.getUserVariables();
  }

  private Set<EntityType> updateRequiredEntityTypes(String appId, OrchestrationWorkflow orchestrationWorkflow) {
    Validator.notNullCheck("orchestrationWorkflow", orchestrationWorkflow);
    if (orchestrationWorkflow instanceof CanaryOrchestrationWorkflow) {
      Set<EntityType> requiredEntityTypes = ((CanaryOrchestrationWorkflow) orchestrationWorkflow)
                                                .getWorkflowPhases()
                                                .stream()
                                                .flatMap(phase -> updateRequiredEntityTypes(appId, phase).stream())
                                                .collect(Collectors.toSet());

      Set<EntityType> rollbackRequiredEntityTypes =
          ((CanaryOrchestrationWorkflow) orchestrationWorkflow)
              .getRollbackWorkflowPhaseIdMap()
              .values()
              .stream()
              .flatMap(phase -> updateRequiredEntityTypes(appId, phase).stream())
              .collect(Collectors.toSet());
      requiredEntityTypes.addAll(rollbackRequiredEntityTypes);

      orchestrationWorkflow.setRequiredEntityTypes(requiredEntityTypes);
      return requiredEntityTypes;
    } else if (orchestrationWorkflow instanceof BasicOrchestrationWorkflow) {
      Set<EntityType> requiredEntityTypes = ((BasicOrchestrationWorkflow) orchestrationWorkflow)
                                                .getWorkflowPhases()
                                                .stream()
                                                .flatMap(phase -> updateRequiredEntityTypes(appId, phase).stream())
                                                .collect(Collectors.toSet());

      Set<EntityType> rollbackRequiredEntityTypes =
          ((BasicOrchestrationWorkflow) orchestrationWorkflow)
              .getRollbackWorkflowPhaseIdMap()
              .values()
              .stream()
              .flatMap(phase -> updateRequiredEntityTypes(appId, phase).stream())
              .collect(Collectors.toSet());
      requiredEntityTypes.addAll(rollbackRequiredEntityTypes);

      orchestrationWorkflow.setRequiredEntityTypes(requiredEntityTypes);
    }
    return null;
  }

  private Set<EntityType> updateRequiredEntityTypes(String appId, WorkflowPhase workflowPhase) {
    Set<EntityType> requiredEntityTypes = new HashSet<>();

    if (workflowPhase == null || workflowPhase.getPhaseSteps() == null) {
      return requiredEntityTypes;
    }

    if (workflowPhase.getDeploymentType() == DeploymentType.ECS
        || workflowPhase.getDeploymentType() == DeploymentType.KUBERNETES
        || workflowPhase.getDeploymentType() == DeploymentType.AWS_CODEDEPLOY) {
      requiredEntityTypes.add(EntityType.ARTIFACT);
      return requiredEntityTypes;
    }

    if (workflowPhase.getInfraMappingId() != null) {
      InfrastructureMapping infrastructureMapping =
          infrastructureMappingService.get(appId, workflowPhase.getInfraMappingId());
      if (infrastructureMapping != null && infrastructureMapping.getHostConnectionAttrs() != null) {
        SettingAttribute settingAttribute = settingsService.get(infrastructureMapping.getHostConnectionAttrs());
        if (settingAttribute != null) {
          HostConnectionAttributes connectionAttributes = (HostConnectionAttributes) settingAttribute.getValue();
          populateRequiredEntityTypesByAccessType(requiredEntityTypes, connectionAttributes.getAccessType());
        }
      }
    }

    String serviceId = workflowPhase.getServiceId();

    for (PhaseStep phaseStep : workflowPhase.getPhaseSteps()) {
      if (phaseStep.getSteps() == null) {
        continue;
      }
      for (Node step : phaseStep.getSteps()) {
        if ("COMMAND".equals(step.getType())) {
          ServiceCommand command = serviceResourceService.getCommandByName(
              appId, serviceId, (String) step.getProperties().get("commandName"));
          if (command != null && command.getCommand() != null && command.getCommand().isArtifactNeeded()) {
            requiredEntityTypes.add(EntityType.ARTIFACT);
            phaseStep.setArtifactNeeded(true);
            break;
          }
        }
      }
    }
    return requiredEntityTypes;
  }

  private void generateNewWorkflowPhaseSteps(
      String appId, String envId, WorkflowPhase workflowPhase, boolean serviceRepeat) {
    DeploymentType deploymentType = workflowPhase.getDeploymentType();
    if (deploymentType == DeploymentType.ECS) {
      generateNewWorkflowPhaseStepsForECS(appId, workflowPhase, !serviceRepeat);
    } else if (deploymentType == DeploymentType.KUBERNETES) {
      generateNewWorkflowPhaseStepsForKubernetes(appId, workflowPhase, !serviceRepeat);
    } else if (deploymentType == DeploymentType.AWS_CODEDEPLOY) {
<<<<<<< HEAD
      generateNewWorkflowPhaseStepsForAWSCodeDeploy(appId, envId, workflowPhase);
    } else if (deploymentType == DeploymentType.AWS_LAMBDA) {
      generateNewWorkflowPhaseStepsForAWSLambda(appId, envId, workflowPhase);
=======
      generateNewWorkflowPhaseStepsForAWSCodeDeploy(appId, workflowPhase);
>>>>>>> 76a2b585
    } else {
      generateNewWorkflowPhaseStepsForSSH(appId, workflowPhase);
    }
  }

<<<<<<< HEAD
  private void generateNewWorkflowPhaseStepsForAWSLambda(String appId, String envId, WorkflowPhase workflowPhase) {
    Service service = serviceResourceService.get(appId, workflowPhase.getServiceId());
    Map<CommandType, List<Command>> commandMap = getCommandTypeListMap(service);

    workflowPhase.addPhaseStep(aPhaseStep(PREPARE_STEPS, Constants.PREPARE_STEPS).build());

    workflowPhase.addPhaseStep(
        aPhaseStep(DEPLOY_AWS_LAMBDA, Constants.DEPLOY_SERVICE)
            .addStep(aNode().withId(getUuid()).withType(AWS_LAMBDA_STATE.name()).withName(Constants.AWS_LAMBDA).build())
            .build());

    workflowPhase.addPhaseStep(aPhaseStep(VERIFY_SERVICE, Constants.VERIFY_SERVICE)
                                   .addAllSteps(commandNodes(commandMap, CommandType.VERIFY))
                                   .build());

    workflowPhase.addPhaseStep(aPhaseStep(WRAP_UP, Constants.WRAP_UP).build());
  }

  private void generateNewWorkflowPhaseStepsForAWSCodeDeploy(String appId, String envId, WorkflowPhase workflowPhase) {
=======
  private void generateNewWorkflowPhaseStepsForAWSCodeDeploy(String appId, WorkflowPhase workflowPhase) {
>>>>>>> 76a2b585
    Service service = serviceResourceService.get(appId, workflowPhase.getServiceId());
    Map<CommandType, List<Command>> commandMap = getCommandTypeListMap(service);

    workflowPhase.addPhaseStep(aPhaseStep(PREPARE_STEPS, Constants.PREPARE_STEPS).build());

    workflowPhase.addPhaseStep(aPhaseStep(DEPLOY_AWSCODEDEPLOY, Constants.DEPLOY_SERVICE)
                                   .addStep(aNode()
                                                .withId(getUuid())
                                                .withType(AWS_CODEDEPLOY_STATE.name())
                                                .withName(Constants.AWS_CODE_DEPLOY)
                                                //.addProperty()
                                                .build())
                                   .build());

    workflowPhase.addPhaseStep(aPhaseStep(VERIFY_SERVICE, Constants.VERIFY_SERVICE)
                                   .addAllSteps(commandNodes(commandMap, CommandType.VERIFY))
                                   .build());

    workflowPhase.addPhaseStep(aPhaseStep(WRAP_UP, Constants.WRAP_UP).build());
  }

  private void generateNewWorkflowPhaseStepsForECS(
      String appId, WorkflowPhase workflowPhase, boolean serviceSetupRequired) {
    Service service = serviceResourceService.get(appId, workflowPhase.getServiceId());
    Map<CommandType, List<Command>> commandMap = getCommandTypeListMap(service);

    if (serviceSetupRequired) {
      InfrastructureMapping infraMapping = infrastructureMappingService.get(appId, workflowPhase.getInfraMappingId());
      if (infraMapping instanceof EcsInfrastructureMapping
          && Constants.RUNTIME.equals(((EcsInfrastructureMapping) infraMapping).getClusterName())) {
        workflowPhase.addPhaseStep(
            aPhaseStep(CLUSTER_SETUP, Constants.SETUP_CLUSTER)
                .addStep(
                    aNode().withId(getUuid()).withType(AWS_CLUSTER_SETUP.name()).withName("AWS Cluster Setup").build())
                .build());
      }
      workflowPhase.addPhaseStep(aPhaseStep(CONTAINER_SETUP, Constants.SETUP_CONTAINER)
                                     .addStep(aNode()
                                                  .withId(getUuid())
                                                  .withType(ECS_SERVICE_SETUP.name())
                                                  .withName(Constants.ECS_SERVICE_SETUP)
                                                  .build())
                                     .build());
    }
    workflowPhase.addPhaseStep(aPhaseStep(CONTAINER_DEPLOY, Constants.DEPLOY_CONTAINERS)
                                   .addStep(aNode()
                                                .withId(getUuid())
                                                .withType(ECS_SERVICE_DEPLOY.name())
                                                .withName(Constants.UPGRADE_CONTAINERS)
                                                .build())
                                   .build());

    workflowPhase.addPhaseStep(aPhaseStep(VERIFY_SERVICE, Constants.VERIFY_SERVICE)
                                   .addAllSteps(commandNodes(commandMap, CommandType.VERIFY))
                                   .build());

    workflowPhase.addPhaseStep(aPhaseStep(WRAP_UP, Constants.WRAP_UP).build());
  }

  private void generateNewWorkflowPhaseStepsForKubernetes(
      String appId, WorkflowPhase workflowPhase, boolean serviceSetupRequired) {
    Service service = serviceResourceService.get(appId, workflowPhase.getServiceId());
    Map<CommandType, List<Command>> commandMap = getCommandTypeListMap(service);

    if (serviceSetupRequired) {
      InfrastructureMapping infraMapping = infrastructureMappingService.get(appId, workflowPhase.getInfraMappingId());
      if (infraMapping instanceof GcpKubernetesInfrastructureMapping
          && Constants.RUNTIME.equals(((GcpKubernetesInfrastructureMapping) infraMapping).getClusterName())) {
        workflowPhase.addPhaseStep(
            aPhaseStep(CLUSTER_SETUP, Constants.SETUP_CLUSTER)
                .addStep(
                    aNode().withId(getUuid()).withType(GCP_CLUSTER_SETUP.name()).withName("GCP Cluster Setup").build())
                .build());
      }
      workflowPhase.addPhaseStep(aPhaseStep(CONTAINER_SETUP, Constants.SETUP_CONTAINER)
                                     .addStep(aNode()
                                                  .withId(getUuid())
                                                  .withType(KUBERNETES_REPLICATION_CONTROLLER_SETUP.name())
                                                  .withName("Kubernetes Service Setup")
                                                  .build())
                                     .build());
    }

    workflowPhase.addPhaseStep(aPhaseStep(CONTAINER_DEPLOY, Constants.DEPLOY_CONTAINERS)
                                   .addStep(aNode()
                                                .withId(getUuid())
                                                .withType(KUBERNETES_REPLICATION_CONTROLLER_DEPLOY.name())
                                                .withName("Upgrade Containers")
                                                .build())
                                   .build());

    workflowPhase.addPhaseStep(aPhaseStep(VERIFY_SERVICE, Constants.VERIFY_SERVICE)
                                   .addAllSteps(commandNodes(commandMap, CommandType.VERIFY))
                                   .build());
    workflowPhase.addPhaseStep(aPhaseStep(WRAP_UP, Constants.WRAP_UP).build());
  }

  private void generateNewWorkflowPhaseStepsForSSH(String appId, WorkflowPhase workflowPhase) {
    // For DC only - for other types it has to be customized

    InfrastructureMapping infrastructureMapping =
        infrastructureMappingService.get(appId, workflowPhase.getInfraMappingId());
    StateType stateType =
        infrastructureMapping.getComputeProviderType().equals(SettingVariableTypes.PHYSICAL_DATA_CENTER.name())
        ? DC_NODE_SELECT
        : AWS_NODE_SELECT;

    if (!Arrays.asList(DC_NODE_SELECT, AWS_NODE_SELECT).contains(stateType)) {
      throw new WingsException(INVALID_REQUEST, "message", "Unsupported state type: " + stateType);
    }

    Service service = serviceResourceService.get(appId, workflowPhase.getServiceId());
    Map<CommandType, List<Command>> commandMap = getCommandTypeListMap(service);

    workflowPhase.addPhaseStep(aPhaseStep(PROVISION_NODE, Constants.PROVISION_NODE_NAME)
                                   .addStep(aNode()
                                                .withType(stateType.name())
                                                .withName("Select Nodes")
                                                .addProperty("specificHosts", false)
                                                .addProperty("instanceCount", 1)
                                                .build())
                                   .build());

    List<Node> disableServiceSteps = commandNodes(commandMap, CommandType.DISABLE);
    List<Node> enableServiceSteps = commandNodes(commandMap, CommandType.ENABLE);

    if (attachElbSteps(infrastructureMapping)) {
      disableServiceSteps.add(aNode()
                                  .withType(ELASTIC_LOAD_BALANCER.name())
                                  .withName("Elastic Load Balancer")
                                  .addProperty("operation", Operation.Disable)
                                  .build());
      enableServiceSteps.add(aNode()
                                 .withType(ELASTIC_LOAD_BALANCER.name())
                                 .withName("Elastic Load Balancer")
                                 .addProperty("operation", Operation.Enable)
                                 .build());
    }

    workflowPhase.addPhaseStep(
        aPhaseStep(DISABLE_SERVICE, Constants.DISABLE_SERVICE).addAllSteps(disableServiceSteps).build());

    workflowPhase.addPhaseStep(aPhaseStep(DEPLOY_SERVICE, Constants.DEPLOY_SERVICE)
                                   .addAllSteps(commandNodes(commandMap, CommandType.INSTALL))
                                   .build());

    workflowPhase.addPhaseStep(aPhaseStep(VERIFY_SERVICE, Constants.VERIFY_SERVICE)
                                   .addAllSteps(commandNodes(commandMap, CommandType.VERIFY))
                                   .build());

    workflowPhase.addPhaseStep(
        aPhaseStep(ENABLE_SERVICE, Constants.ENABLE_SERVICE).addAllSteps(enableServiceSteps).build());

    // Not needed for non-DC
    // workflowPhase.addPhaseStep(aPhaseStep(PhaseStepType.DEPROVISION_NODE).build());

    workflowPhase.addPhaseStep(aPhaseStep(WRAP_UP, Constants.WRAP_UP).build());
  }

  private boolean attachElbSteps(InfrastructureMapping infrastructureMapping) {
    return (infrastructureMapping instanceof PhysicalInfrastructureMapping
               && StringUtils.isNotBlank(((PhysicalInfrastructureMapping) infrastructureMapping).getLoadBalancerId()))
        || (infrastructureMapping instanceof AwsInfrastructureMapping
               && StringUtils.isNotBlank(((AwsInfrastructureMapping) infrastructureMapping).getLoadBalancerId()));
  }

  private WorkflowPhase generateRollbackWorkflowPhase(String appId, WorkflowPhase workflowPhase) {
    DeploymentType deploymentType = workflowPhase.getDeploymentType();
    if (deploymentType == DeploymentType.ECS) {
      return generateRollbackWorkflowPhaseForContainerService(workflowPhase, ECS_SERVICE_ROLLBACK.name());
    } else if (deploymentType == DeploymentType.KUBERNETES) {
      return generateRollbackWorkflowPhaseForContainerService(
          workflowPhase, KUBERNETES_REPLICATION_CONTROLLER_ROLLBACK.name());
    } else if (deploymentType == DeploymentType.AWS_CODEDEPLOY) {
      return generateRollbackWorkflowPhaseForAwsCodeDeploy(workflowPhase, AWS_CODEDEPLOY_ROLLBACK.name());
    } else {
      return generateRollbackWorkflowPhaseForSSH(appId, workflowPhase);
    }
  }

  private WorkflowPhase generateRollbackWorkflowPhaseForContainerService(
      WorkflowPhase workflowPhase, String containerServiceType) {
    return aWorkflowPhase()
        .withName(Constants.ROLLBACK_PREFIX + workflowPhase.getName())
        .withRollback(true)
        .withServiceId(workflowPhase.getServiceId())
        .withComputeProviderId(workflowPhase.getComputeProviderId())
        .withInfraMappingName(workflowPhase.getInfraMappingName())
        .withPhaseNameForRollback(workflowPhase.getName())
        .withDeploymentType(workflowPhase.getDeploymentType())
        .withInfraMappingId(workflowPhase.getInfraMappingId())
        .addPhaseStep(aPhaseStep(CONTAINER_DEPLOY, Constants.DEPLOY_CONTAINERS)
                          .addStep(aNode()
                                       .withId(getUuid())
                                       .withType(containerServiceType)
                                       .withName(Constants.ROLLBACK_CONTAINERS)
                                       .addProperty("rollback", true)
                                       .build())
                          .withPhaseStepNameForRollback(Constants.DEPLOY_CONTAINERS)
                          .withStatusForRollback(ExecutionStatus.SUCCESS)
                          .withRollback(true)
                          .build())
        .addPhaseStep(aPhaseStep(WRAP_UP, Constants.WRAP_UP).build())
        .build();
  }

  private WorkflowPhase generateRollbackWorkflowPhaseForAwsCodeDeploy(
      WorkflowPhase workflowPhase, String containerServiceType) {
    return aWorkflowPhase()
        .withName(Constants.ROLLBACK_PREFIX + workflowPhase.getName())
        .withRollback(true)
        .withServiceId(workflowPhase.getServiceId())
        .withComputeProviderId(workflowPhase.getComputeProviderId())
        .withInfraMappingName(workflowPhase.getInfraMappingName())
        .withPhaseNameForRollback(workflowPhase.getName())
        .withDeploymentType(workflowPhase.getDeploymentType())
        .withInfraMappingId(workflowPhase.getInfraMappingId())
        .addPhaseStep(aPhaseStep(DEPLOY_AWSCODEDEPLOY, Constants.DEPLOY_SERVICE)
                          .addStep(aNode()
                                       .withId(getUuid())
                                       .withType(containerServiceType)
                                       .withName(Constants.ROLLBACK_AWS_CODE_DEPLOY)
                                       .addProperty("rollback", true)
                                       .build())
                          .withPhaseStepNameForRollback(Constants.DEPLOY_SERVICE)
                          .withStatusForRollback(ExecutionStatus.SUCCESS)
                          .withRollback(true)
                          .build())
        .addPhaseStep(aPhaseStep(WRAP_UP, Constants.WRAP_UP).build())
        .build();
  }

  private WorkflowPhase generateRollbackWorkflowPhaseForSSH(String appId, WorkflowPhase workflowPhase) {
    Service service = serviceResourceService.get(appId, workflowPhase.getServiceId());
    Map<CommandType, List<Command>> commandMap = getCommandTypeListMap(service);

    InfrastructureMapping infrastructureMapping =
        infrastructureMappingService.get(appId, workflowPhase.getInfraMappingId());
    StateType stateType =
        infrastructureMapping.getComputeProviderType().equals(SettingVariableTypes.PHYSICAL_DATA_CENTER.name())
        ? DC_NODE_SELECT
        : AWS_NODE_SELECT;

    List<Node> disableServiceSteps = commandNodes(commandMap, CommandType.DISABLE, true);
    List<Node> enableServiceSteps = commandNodes(commandMap, CommandType.ENABLE, true);

    if (attachElbSteps(infrastructureMapping)) {
      disableServiceSteps.add(aNode()
                                  .withType(ELASTIC_LOAD_BALANCER.name())
                                  .withName("Elastic Load Balancer")
                                  .addProperty("operation", Operation.Disable)
                                  .withRollback(true)
                                  .build());
      enableServiceSteps.add(aNode()
                                 .withType(ELASTIC_LOAD_BALANCER.name())
                                 .withName("Elastic Load Balancer")
                                 .addProperty("operation", Operation.Enable)
                                 .withRollback(true)
                                 .build());
    }

    WorkflowPhase rollbackWorkflowPhase =
        aWorkflowPhase()
            .withName(Constants.ROLLBACK_PREFIX + workflowPhase.getName())
            .withRollback(true)
            .withServiceId(workflowPhase.getServiceId())
            .withComputeProviderId(workflowPhase.getComputeProviderId())
            .withInfraMappingName(workflowPhase.getInfraMappingName())
            .withPhaseNameForRollback(workflowPhase.getName())
            .withDeploymentType(workflowPhase.getDeploymentType())
            .withInfraMappingId(workflowPhase.getInfraMappingId())
            .addPhaseStep(aPhaseStep(DISABLE_SERVICE, Constants.DISABLE_SERVICE)
                              .addAllSteps(disableServiceSteps)
                              .withPhaseStepNameForRollback(Constants.ENABLE_SERVICE)
                              .withStatusForRollback(ExecutionStatus.SUCCESS)
                              .withRollback(true)
                              .build())
            .addPhaseStep(aPhaseStep(STOP_SERVICE, Constants.STOP_SERVICE)
                              .addAllSteps(commandNodes(commandMap, CommandType.STOP, true))
                              .withRollback(true)
                              .withPhaseStepNameForRollback(Constants.DEPLOY_SERVICE)
                              .withStatusForRollback(ExecutionStatus.SUCCESS)
                              .build())
            .addPhaseStep(aPhaseStep(DEPLOY_SERVICE, Constants.DEPLOY_SERVICE)
                              .addAllSteps(commandNodes(commandMap, CommandType.INSTALL, true))
                              .withRollback(true)
                              .withPhaseStepNameForRollback(Constants.DEPLOY_SERVICE)
                              .withStatusForRollback(ExecutionStatus.SUCCESS)
                              .build())
            .addPhaseStep(aPhaseStep(ENABLE_SERVICE, Constants.ENABLE_SERVICE)
                              .addAllSteps(enableServiceSteps)
                              .withRollback(true)
                              .withPhaseStepNameForRollback(Constants.DISABLE_SERVICE)
                              .withStatusForRollback(ExecutionStatus.SUCCESS)
                              .build())
            .addPhaseStep(aPhaseStep(WRAP_UP, Constants.WRAP_UP).build())
            .build();
    ;

    // get provision NODE
    Optional<PhaseStep> provisionPhaseStep =
        workflowPhase.getPhaseSteps().stream().filter(ps -> ps.getPhaseStepType() == PROVISION_NODE).findFirst();
    if (provisionPhaseStep.isPresent() && provisionPhaseStep.get().getSteps() != null) {
      Optional<Node> awsProvisionNode =
          provisionPhaseStep.get()
              .getSteps()
              .stream()
              .filter(n
                  -> n.getType() != null && n.getType().equals(AWS_NODE_SELECT.name()) && n.getProperties() != null
                      && n.getProperties().get("provisionNode") != null
                      && n.getProperties().get("provisionNode").equals(true))
              .findFirst();

      awsProvisionNode.ifPresent(node
          -> rollbackWorkflowPhase.getPhaseSteps().add(
              aPhaseStep(DE_PROVISION_NODE, Constants.DE_PROVISION_NODE).build()));
    }

    return rollbackWorkflowPhase;
  }

  private Map<CommandType, List<Command>> getCommandTypeListMap(Service service) {
    Map<CommandType, List<Command>> commandMap = new HashMap<>();
    if (service.getServiceCommands() == null) {
      return commandMap;
    }
    for (ServiceCommand sc : service.getServiceCommands()) {
      if (sc.getCommand() == null || sc.getCommand().getCommandType() == null) {
        continue;
      }
      commandMap.computeIfAbsent(sc.getCommand().getCommandType(), k -> new ArrayList<>()).add(sc.getCommand());
    }
    return commandMap;
  }

  private List<Node> commandNodes(Map<CommandType, List<Command>> commandMap, CommandType commandType) {
    return commandNodes(commandMap, commandType, false);
  }

  private List<Node> commandNodes(
      Map<CommandType, List<Command>> commandMap, CommandType commandType, boolean rollback) {
    List<Node> nodes = new ArrayList<>();

    List<Command> commands = commandMap.get(commandType);
    if (commands == null) {
      return nodes;
    }

    for (Command command : commands) {
      nodes.add(aNode()
                    .withId(getUuid())
                    .withType(COMMAND.name())
                    .withName(command.getName())
                    .addProperty("commandName", command.getName())
                    .withRollback(rollback)
                    .build());
    }
    return nodes;
  }

  private void createDefaultNotificationRule(Workflow workflow) {
    Application app = appService.get(workflow.getAppId());
    Account account = accountService.get(app.getAccountId());
    // TODO: We should be able to get Logged On User Admin role dynamically
    String name = RoleType.ACCOUNT_ADMIN.getDisplayName();
    List<NotificationGroup> notificationGroups =
        notificationSetupService.listNotificationGroups(app.getAccountId(), name);
    if (notificationGroups == null || notificationGroups.isEmpty()) {
      logger.warn("Default notification group not created for account {}. Ignoring adding notification group",
          account.getAccountName());
      return;
    }
    List<ExecutionStatus> conditions = new ArrayList<>();
    conditions.add(ExecutionStatus.FAILED);
    NotificationRule notificationRule = aNotificationRule()
                                            .withConditions(conditions)
                                            .withExecutionScope(ExecutionScope.WORKFLOW)
                                            .withNotificationGroups(notificationGroups)
                                            .build();
    List<NotificationRule> notificationRules = new ArrayList<>();
    notificationRules.add(notificationRule);
    OrchestrationWorkflow orchestrationWorkflow = workflow.getOrchestrationWorkflow();
    if (orchestrationWorkflow.getOrchestrationWorkflowType().equals(CANARY)) {
      CanaryOrchestrationWorkflow canaryOrchestrationWorkflow = (CanaryOrchestrationWorkflow) orchestrationWorkflow;
      canaryOrchestrationWorkflow.setNotificationRules(notificationRules);
    } else if (orchestrationWorkflow.getOrchestrationWorkflowType().equals(BASIC)) {
      BasicOrchestrationWorkflow basicOrchestrationWorkflow = (BasicOrchestrationWorkflow) orchestrationWorkflow;
      basicOrchestrationWorkflow.setNotificationRules(notificationRules);
    } else if (orchestrationWorkflow.getOrchestrationWorkflowType().equals(MULTI_SERVICE)) {
      MultiServiceOrchestrationWorkflow multiServiceOrchestrationWorkflow =
          (MultiServiceOrchestrationWorkflow) orchestrationWorkflow;
      Validator.notNullCheck("multiServiceOrchestrationWorkflow", multiServiceOrchestrationWorkflow);
      multiServiceOrchestrationWorkflow.setNotificationRules(notificationRules);
    }
  }

  private void createDefaultFailureStrategy(Workflow workflow) {
    List<FailureStrategy> failureStrategies = new ArrayList<>();
    failureStrategies.add(aFailureStrategy()
                              .addFailureTypes(FailureType.APPLICATION_ERROR)
                              .withExecutionScope(ExecutionScope.WORKFLOW)
                              .withRepairActionCode(RepairActionCode.ROLLBACK_WORKFLOW)
                              .build());
    OrchestrationWorkflow orchestrationWorkflow = workflow.getOrchestrationWorkflow();
    if (orchestrationWorkflow.getOrchestrationWorkflowType().equals(CANARY)) {
      CanaryOrchestrationWorkflow canaryOrchestrationWorkflow = (CanaryOrchestrationWorkflow) orchestrationWorkflow;
      canaryOrchestrationWorkflow.setFailureStrategies(failureStrategies);
    } else if (orchestrationWorkflow.getOrchestrationWorkflowType().equals(BASIC)) {
      BasicOrchestrationWorkflow basicOrchestrationWorkflow = (BasicOrchestrationWorkflow) orchestrationWorkflow;
      basicOrchestrationWorkflow.setFailureStrategies(failureStrategies);
    } else if (orchestrationWorkflow.getOrchestrationWorkflowType().equals(MULTI_SERVICE)) {
      MultiServiceOrchestrationWorkflow multiServiceOrchestrationWorkflow =
          (MultiServiceOrchestrationWorkflow) orchestrationWorkflow;
      multiServiceOrchestrationWorkflow.setFailureStrategies(failureStrategies);
    }
  }

  private void validateBasicWorkflow(Workflow workflow) {
    OrchestrationWorkflow orchestrationWorkflow = workflow.getOrchestrationWorkflow();
    if (orchestrationWorkflow != null && orchestrationWorkflow.getOrchestrationWorkflowType().equals(BASIC)) {
      // Create Single Phase
      Validator.notNullCheck("infraMappingId", workflow.getInfraMappingId());
      Validator.notNullCheck("serviceId", workflow.getServiceId());
    }
  }
}<|MERGE_RESOLUTION|>--- conflicted
+++ resolved
@@ -38,7 +38,7 @@
 import static software.wings.dl.MongoHelper.setUnset;
 import static software.wings.dl.PageRequest.Builder.aPageRequest;
 import static software.wings.sm.StateMachineExecutionSimulator.populateRequiredEntityTypesByAccessType;
-import static software.wings.sm.StateType.*;
+import static software.wings.sm.StateType.AWS_CLUSTER_SETUP;
 import static software.wings.sm.StateType.AWS_CODEDEPLOY_ROLLBACK;
 import static software.wings.sm.StateType.AWS_CODEDEPLOY_STATE;
 import static software.wings.sm.StateType.AWS_LAMBDA_STATE;
@@ -47,9 +47,12 @@
 import static software.wings.sm.StateType.DC_NODE_SELECT;
 import static software.wings.sm.StateType.ECS_SERVICE_DEPLOY;
 import static software.wings.sm.StateType.ECS_SERVICE_ROLLBACK;
+import static software.wings.sm.StateType.ECS_SERVICE_SETUP;
 import static software.wings.sm.StateType.ELASTIC_LOAD_BALANCER;
+import static software.wings.sm.StateType.GCP_CLUSTER_SETUP;
 import static software.wings.sm.StateType.KUBERNETES_REPLICATION_CONTROLLER_DEPLOY;
 import static software.wings.sm.StateType.KUBERNETES_REPLICATION_CONTROLLER_ROLLBACK;
+import static software.wings.sm.StateType.KUBERNETES_REPLICATION_CONTROLLER_SETUP;
 import static software.wings.sm.StateType.values;
 
 import com.google.common.base.Joiner;
@@ -636,6 +639,7 @@
 
   /**
    * Propagate template expressions back and forth
+   *
    * @param templateExpressions
    * @param workflowPhase
    */
@@ -651,6 +655,7 @@
       }
     }
   }
+
   /**
    * Sets service Id to Phase
    *
@@ -688,12 +693,8 @@
   }
 
   /**
-<<<<<<< HEAD
-   * Resets inframapping and cloud provider details along with deployment type
+   * sets inframapping and cloud provider details along with deployment type
    *
-=======
-   * sets inframapping and cloud provider details along with deployment type
->>>>>>> 76a2b585
    * @param inframappingId
    * @param phase
    */
@@ -1435,19 +1436,14 @@
     } else if (deploymentType == DeploymentType.KUBERNETES) {
       generateNewWorkflowPhaseStepsForKubernetes(appId, workflowPhase, !serviceRepeat);
     } else if (deploymentType == DeploymentType.AWS_CODEDEPLOY) {
-<<<<<<< HEAD
-      generateNewWorkflowPhaseStepsForAWSCodeDeploy(appId, envId, workflowPhase);
+      generateNewWorkflowPhaseStepsForAWSCodeDeploy(appId, workflowPhase);
     } else if (deploymentType == DeploymentType.AWS_LAMBDA) {
       generateNewWorkflowPhaseStepsForAWSLambda(appId, envId, workflowPhase);
-=======
-      generateNewWorkflowPhaseStepsForAWSCodeDeploy(appId, workflowPhase);
->>>>>>> 76a2b585
     } else {
       generateNewWorkflowPhaseStepsForSSH(appId, workflowPhase);
     }
   }
 
-<<<<<<< HEAD
   private void generateNewWorkflowPhaseStepsForAWSLambda(String appId, String envId, WorkflowPhase workflowPhase) {
     Service service = serviceResourceService.get(appId, workflowPhase.getServiceId());
     Map<CommandType, List<Command>> commandMap = getCommandTypeListMap(service);
@@ -1466,10 +1462,7 @@
     workflowPhase.addPhaseStep(aPhaseStep(WRAP_UP, Constants.WRAP_UP).build());
   }
 
-  private void generateNewWorkflowPhaseStepsForAWSCodeDeploy(String appId, String envId, WorkflowPhase workflowPhase) {
-=======
   private void generateNewWorkflowPhaseStepsForAWSCodeDeploy(String appId, WorkflowPhase workflowPhase) {
->>>>>>> 76a2b585
     Service service = serviceResourceService.get(appId, workflowPhase.getServiceId());
     Map<CommandType, List<Command>> commandMap = getCommandTypeListMap(service);
 
