package software.wings.delegatetasks;

import org.json.JSONArray;
import org.json.JSONObject;
import org.slf4j.Logger;
import org.slf4j.LoggerFactory;
import software.wings.beans.DelegateTask;
import software.wings.service.impl.analysis.DataCollectionTaskResult;
import software.wings.service.impl.analysis.LogDataCollectionInfo;
import software.wings.service.impl.analysis.DataCollectionTaskResult.DataCollectionTaskStatus;
import software.wings.service.impl.analysis.LogElement;
import software.wings.service.impl.elk.ElkDataCollectionInfo;
import software.wings.service.impl.elk.ElkLogFetchRequest;
import software.wings.service.impl.logz.LogzDataCollectionInfo;
import software.wings.service.intfc.elk.ElkDelegateService;
import software.wings.service.intfc.logz.LogzDelegateService;
import software.wings.time.WingsTimeUtils;
import software.wings.utils.JsonUtils;

import java.text.DateFormat;
import java.text.SimpleDateFormat;
import java.util.ArrayList;
import java.util.Collections;
import java.util.List;
import java.util.concurrent.Executors;
import java.util.concurrent.ScheduledExecutorService;
import java.util.concurrent.TimeUnit;
import java.util.concurrent.atomic.AtomicBoolean;
import java.util.function.Consumer;
import java.util.function.Supplier;
import javax.inject.Inject;

/**
 * Created by rsingh on 5/18/17.
 */
<<<<<<< HEAD
public class ElkLogzDataCollectionTask extends AbstractDelegateRunnableTask<DataCollectionTaskResult> {
  private static final SimpleDateFormat ELK_DATE_FORMATER = new SimpleDateFormat("yyyy-MM-dd'T'HH:mm:ss.SSS'Z'");
=======
public class ElkLogzDataCollectionTask extends AbstractDelegateRunnableTask<LogDataCollectionTaskResult> {
>>>>>>> 802e9072
  private static final Logger logger = LoggerFactory.getLogger(ElkLogzDataCollectionTask.class);
  private static final int RETRIES = 3;
  private final Object lockObject = new Object();
  private final AtomicBoolean completed = new AtomicBoolean(false);
  private ScheduledExecutorService collectionService;

  @Inject private ElkDelegateService elkDelegateService;
  @Inject private LogzDelegateService logzDelegateService;
  @Inject private LogAnalysisStoreService logAnalysisStoreService;

  public ElkLogzDataCollectionTask(String delegateId, DelegateTask delegateTask,
      Consumer<DataCollectionTaskResult> consumer, Supplier<Boolean> preExecute) {
    super(delegateId, delegateTask, consumer, preExecute);
  }

  @Override
  public DataCollectionTaskResult run(Object[] parameters) {
    final LogDataCollectionInfo dataCollectionInfo = (LogDataCollectionInfo) parameters[0];
    logger.info("log collection - dataCollectionInfo: {}" + dataCollectionInfo);
    LogDataCollectionTaskResult taskResult =
        aLogDataCollectionTaskResult().withStatus(LogDataCollectionTaskStatus.SUCCESS).build();
    collectionService = scheduleMetricDataCollection(dataCollectionInfo, taskResult);
    logger.info("going to collect data for " + dataCollectionInfo);

    synchronized (lockObject) {
      while (!completed.get()) {
        try {
          lockObject.wait();
        } catch (InterruptedException e) {
          completed.set(true);
          logger.info("ELK/LOGZ data collection interrupted");
        }
      }
    }
<<<<<<< HEAD
    return DataCollectionTaskResult.builder().status(DataCollectionTaskStatus.SUCCESS).build();
=======
    return taskResult;
>>>>>>> 802e9072
  }

  private ScheduledExecutorService scheduleMetricDataCollection(
      LogDataCollectionInfo dataCollectionInfo, LogDataCollectionTaskResult taskResult) {
    ScheduledExecutorService scheduledExecutorService = Executors.newSingleThreadScheduledExecutor();
    scheduledExecutorService.scheduleAtFixedRate(new ElkDataCollector(getTaskId(), dataCollectionInfo, taskResult),
        SplunkDataCollectionTask.DELAY_MINUTES, 1, TimeUnit.MINUTES);
    return scheduledExecutorService;
  }

  private void shutDownCollection() {
    /* Redundant now, but useful if calling shutDownCollection
     * from the worker threads before the job is aborted
     */
    completed.set(true);
    collectionService.shutdownNow();
    synchronized (lockObject) {
      lockObject.notifyAll();
    }
  }

  private class ElkDataCollector implements Runnable {
    private final LogDataCollectionInfo dataCollectionInfo;
    private long collectionStartTime;
    private int logCollectionMinute = 0;
    private LogDataCollectionTaskResult taskResult;
    private String delegateTaskId;

    private ElkDataCollector(
        String delegateTaskId, LogDataCollectionInfo dataCollectionInfo, LogDataCollectionTaskResult taskResult) {
      this.delegateTaskId = delegateTaskId;
      this.dataCollectionInfo = dataCollectionInfo;
      this.logCollectionMinute = dataCollectionInfo.getStartMinute();
      this.collectionStartTime = WingsTimeUtils.getMinuteBoundary(dataCollectionInfo.getStartTime())
          + logCollectionMinute * TimeUnit.MINUTES.toMillis(1);
      this.taskResult = taskResult;
    }

    @Override
    public void run() {
      try {
        for (String query : dataCollectionInfo.getQueries()) {
          for (String hostName : dataCollectionInfo.getHosts()) {
            int retry = 0;
            while (!completed.get() && retry < RETRIES) {
              try {
                Object searchResponse;
                String hostnameField;
                String messageField;
                String timestampField;
                String timestampFieldFormat;
                switch (dataCollectionInfo.getStateType()) {
                  case ELK:
                    final ElkLogFetchRequest elkFetchRequest =
                        new ElkLogFetchRequest(query, ((ElkDataCollectionInfo) dataCollectionInfo).getIndices(),
                            ((ElkDataCollectionInfo) dataCollectionInfo).getHostnameField(),
                            ((ElkDataCollectionInfo) dataCollectionInfo).getMessageField(),
                            ((ElkDataCollectionInfo) dataCollectionInfo).getTimestampField(),
                            Collections.singleton(hostName), collectionStartTime,
                            collectionStartTime + TimeUnit.MINUTES.toMillis(1));
                    logger.info("running elk query: " + JsonUtils.asJson(elkFetchRequest.toElasticSearchJsonObject()));
                    searchResponse = elkDelegateService.search(
                        ((ElkDataCollectionInfo) dataCollectionInfo).getElkConfig(), elkFetchRequest);
                    hostnameField = ((ElkDataCollectionInfo) dataCollectionInfo).getHostnameField();
                    messageField = ((ElkDataCollectionInfo) dataCollectionInfo).getMessageField();
                    timestampField = ((ElkDataCollectionInfo) dataCollectionInfo).getTimestampField();
                    timestampFieldFormat = ((ElkDataCollectionInfo) dataCollectionInfo).getTimestampFieldFormat();
                    break;
                  case LOGZ:
                    final ElkLogFetchRequest logzFetchRequest = new ElkLogFetchRequest(query, "",
                        ((LogzDataCollectionInfo) dataCollectionInfo).getHostnameField(),
                        ((LogzDataCollectionInfo) dataCollectionInfo).getMessageField(),
                        ((LogzDataCollectionInfo) dataCollectionInfo).getTimestampField(),
                        Collections.singleton(hostName), collectionStartTime,
                        collectionStartTime + TimeUnit.MINUTES.toMillis(1));
                    logger.info(
                        "running logz query: " + JsonUtils.asJson(logzFetchRequest.toElasticSearchJsonObject()));
                    searchResponse = logzDelegateService.search(
                        ((LogzDataCollectionInfo) dataCollectionInfo).getLogzConfig(), logzFetchRequest);
                    hostnameField = ((LogzDataCollectionInfo) dataCollectionInfo).getHostnameField();
                    messageField = ((LogzDataCollectionInfo) dataCollectionInfo).getMessageField();
                    timestampField = ((LogzDataCollectionInfo) dataCollectionInfo).getTimestampField();
                    timestampFieldFormat = ((LogzDataCollectionInfo) dataCollectionInfo).getTimestampFieldFormat();
                    break;
                  default:
                    throw new IllegalStateException("Invalid collection attempt." + dataCollectionInfo);
                }

                JSONObject responseObject = new JSONObject(JsonUtils.asJson(searchResponse));
                JSONObject hits = responseObject.getJSONObject("hits");
                if (hits == null) {
                  continue;
                }

                DateFormat df = new SimpleDateFormat(timestampFieldFormat);
                JSONArray logHits = hits.getJSONArray("hits");
                final List<LogElement> logElements = new ArrayList<>();

                /**
                 * Heart beat.
                 */
                final LogElement elkHeartBeatElement = new LogElement();
                elkHeartBeatElement.setQuery(query);
                elkHeartBeatElement.setClusterLabel("-1");
                elkHeartBeatElement.setHost(hostName);
                elkHeartBeatElement.setCount(0);
                elkHeartBeatElement.setLogMessage("");
                elkHeartBeatElement.setTimeStamp(0);
                elkHeartBeatElement.setLogCollectionMinute(logCollectionMinute);

                logElements.add(elkHeartBeatElement);

                for (int i = 0; i < logHits.length(); i++) {
                  JSONObject source = logHits.optJSONObject(i).getJSONObject("_source");
                  if (source == null) {
                    continue;
                  }

                  JSONObject hostObject = null;
                  String[] hostPaths = hostnameField.split("\\.");
                  for (int j = 0; j < hostPaths.length - 1; ++j) {
                    hostObject = source.getJSONObject(hostPaths[j]);
                  }
                  final String host = hostObject == null ? source.getString(hostnameField)
                                                         : hostObject.getString(hostPaths[hostPaths.length - 1]);

                  JSONObject messageObject = null;
                  String[] messagePaths = messageField.split("\\.");
                  for (int j = 0; j < messagePaths.length - 1; ++j) {
                    messageObject = source.getJSONObject(messagePaths[j]);
                  }
                  final String logMessage = messageObject == null
                      ? source.getString(messageField)
                      : messageObject.getString(messagePaths[messagePaths.length - 1]);

                  JSONObject timeStampObject = null;
                  String[] timeStampPaths = timestampField.split("\\.");
                  for (int j = 0; j < timeStampPaths.length - 1; ++j) {
                    timeStampObject = source.getJSONObject(timeStampPaths[j]);
                  }
                  final String timeStamp = timeStampObject == null
                      ? source.getString("@timestamp")
                      : timeStampObject.getString(timeStampPaths[timeStampPaths.length - 1]);
                  long timeStampValue = 0;
                  try {
                    timeStampValue = df.parse(timeStamp).getTime();
                  } catch (java.text.ParseException pe) {
                    logger.warn("Failed to parse time stamp : " + timeStamp + ", " + timestampFieldFormat, pe);
                    continue;
                  }

                  final LogElement elkLogElement = new LogElement();
                  elkLogElement.setQuery(query);
                  elkLogElement.setClusterLabel(String.valueOf(i));
                  elkLogElement.setHost(host);
                  elkLogElement.setCount(1);
                  elkLogElement.setLogMessage(logMessage);
                  elkLogElement.setTimeStamp(timeStampValue);
                  elkLogElement.setLogCollectionMinute(logCollectionMinute);
                  logElements.add(elkLogElement);
                }

                boolean response =
                    logAnalysisStoreService.save(dataCollectionInfo.getStateType(), dataCollectionInfo.getAccountId(),
                        dataCollectionInfo.getApplicationId(), dataCollectionInfo.getStateExecutionId(),
                        dataCollectionInfo.getWorkflowId(), dataCollectionInfo.getWorkflowExecutionId(),
                        dataCollectionInfo.getServiceId(), delegateTaskId, logElements);
                if (!response) {
                  if (++retry == RETRIES) {
                    taskResult.setStatus(LogDataCollectionTaskStatus.FAILURE);
                    taskResult.setErrorMessage("Cannot save log records. Server returned error");
                    completed.set(true);
                    break;
                  }
                  continue;
                }
                logger.info("sent " + dataCollectionInfo.getStateType() + "search records to server. Num of events: "
                    + logElements.size() + " application: " + dataCollectionInfo.getApplicationId()
                    + " stateExecutionId: " + dataCollectionInfo.getStateExecutionId()
                    + " minute: " + logCollectionMinute + " host: " + hostName);
                break;
              } catch (Exception e) {
                if (++retry == RETRIES) {
                  taskResult.setStatus(LogDataCollectionTaskStatus.FAILURE);
                  taskResult.setErrorMessage(e.getMessage());
                  completed.set(true);
                  throw(e);
                } else {
                  logger.warn("error fetching elk logs. retrying...", e);
                }
              }
            }
          }
        }
        collectionStartTime += TimeUnit.MINUTES.toMillis(1);
        logCollectionMinute++;
        // dataCollectionInfo.setCollectionTime(dataCollectionInfo.getCollectionTime() - 1);

      } catch (Exception e) {
        logger.error("error fetching elk logs", e);
      }

      if (completed.get()) {
        logger.info("Shutting down ELK/LOGZ collection");
        shutDownCollection();
      }
    }
  }
}<|MERGE_RESOLUTION|>--- conflicted
+++ resolved
@@ -6,8 +6,8 @@
 import org.slf4j.LoggerFactory;
 import software.wings.beans.DelegateTask;
 import software.wings.service.impl.analysis.DataCollectionTaskResult;
+import software.wings.service.impl.analysis.DataCollectionTaskResult.DataCollectionTaskStatus;
 import software.wings.service.impl.analysis.LogDataCollectionInfo;
-import software.wings.service.impl.analysis.DataCollectionTaskResult.DataCollectionTaskStatus;
 import software.wings.service.impl.analysis.LogElement;
 import software.wings.service.impl.elk.ElkDataCollectionInfo;
 import software.wings.service.impl.elk.ElkLogFetchRequest;
@@ -33,12 +33,8 @@
 /**
  * Created by rsingh on 5/18/17.
  */
-<<<<<<< HEAD
+
 public class ElkLogzDataCollectionTask extends AbstractDelegateRunnableTask<DataCollectionTaskResult> {
-  private static final SimpleDateFormat ELK_DATE_FORMATER = new SimpleDateFormat("yyyy-MM-dd'T'HH:mm:ss.SSS'Z'");
-=======
-public class ElkLogzDataCollectionTask extends AbstractDelegateRunnableTask<LogDataCollectionTaskResult> {
->>>>>>> 802e9072
   private static final Logger logger = LoggerFactory.getLogger(ElkLogzDataCollectionTask.class);
   private static final int RETRIES = 3;
   private final Object lockObject = new Object();
@@ -58,8 +54,8 @@
   public DataCollectionTaskResult run(Object[] parameters) {
     final LogDataCollectionInfo dataCollectionInfo = (LogDataCollectionInfo) parameters[0];
     logger.info("log collection - dataCollectionInfo: {}" + dataCollectionInfo);
-    LogDataCollectionTaskResult taskResult =
-        aLogDataCollectionTaskResult().withStatus(LogDataCollectionTaskStatus.SUCCESS).build();
+    DataCollectionTaskResult taskResult =
+        DataCollectionTaskResult.builder().status(DataCollectionTaskStatus.SUCCESS).build();
     collectionService = scheduleMetricDataCollection(dataCollectionInfo, taskResult);
     logger.info("going to collect data for " + dataCollectionInfo);
 
@@ -73,15 +69,11 @@
         }
       }
     }
-<<<<<<< HEAD
-    return DataCollectionTaskResult.builder().status(DataCollectionTaskStatus.SUCCESS).build();
-=======
     return taskResult;
->>>>>>> 802e9072
   }
 
   private ScheduledExecutorService scheduleMetricDataCollection(
-      LogDataCollectionInfo dataCollectionInfo, LogDataCollectionTaskResult taskResult) {
+      LogDataCollectionInfo dataCollectionInfo, DataCollectionTaskResult taskResult) {
     ScheduledExecutorService scheduledExecutorService = Executors.newSingleThreadScheduledExecutor();
     scheduledExecutorService.scheduleAtFixedRate(new ElkDataCollector(getTaskId(), dataCollectionInfo, taskResult),
         SplunkDataCollectionTask.DELAY_MINUTES, 1, TimeUnit.MINUTES);
@@ -103,11 +95,11 @@
     private final LogDataCollectionInfo dataCollectionInfo;
     private long collectionStartTime;
     private int logCollectionMinute = 0;
-    private LogDataCollectionTaskResult taskResult;
+    private DataCollectionTaskResult taskResult;
     private String delegateTaskId;
 
     private ElkDataCollector(
-        String delegateTaskId, LogDataCollectionInfo dataCollectionInfo, LogDataCollectionTaskResult taskResult) {
+        String delegateTaskId, LogDataCollectionInfo dataCollectionInfo, DataCollectionTaskResult taskResult) {
       this.delegateTaskId = delegateTaskId;
       this.dataCollectionInfo = dataCollectionInfo;
       this.logCollectionMinute = dataCollectionInfo.getStartMinute();
@@ -247,7 +239,7 @@
                         dataCollectionInfo.getServiceId(), delegateTaskId, logElements);
                 if (!response) {
                   if (++retry == RETRIES) {
-                    taskResult.setStatus(LogDataCollectionTaskStatus.FAILURE);
+                    taskResult.setStatus(DataCollectionTaskStatus.FAILURE);
                     taskResult.setErrorMessage("Cannot save log records. Server returned error");
                     completed.set(true);
                     break;
@@ -261,7 +253,7 @@
                 break;
               } catch (Exception e) {
                 if (++retry == RETRIES) {
-                  taskResult.setStatus(LogDataCollectionTaskStatus.FAILURE);
+                  taskResult.setStatus(DataCollectionTaskStatus.FAILURE);
                   taskResult.setErrorMessage(e.getMessage());
                   completed.set(true);
                   throw(e);
