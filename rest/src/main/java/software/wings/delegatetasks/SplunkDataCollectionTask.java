--- conflicted
+++ resolved
@@ -12,17 +12,15 @@
 import org.slf4j.LoggerFactory;
 import software.wings.beans.DelegateTask;
 import software.wings.beans.SplunkConfig;
-import software.wings.exception.WingsException;
 import software.wings.service.impl.analysis.DataCollectionTaskResult;
-import software.wings.service.impl.splunk.SplunkDataCollectionInfo;
 import software.wings.service.impl.analysis.DataCollectionTaskResult.DataCollectionTaskStatus;
 import software.wings.service.impl.analysis.LogElement;
+import software.wings.service.impl.splunk.SplunkDataCollectionInfo;
 import software.wings.sm.StateType;
 import software.wings.time.WingsTimeUtils;
 
 import java.io.InputStream;
 import java.net.URI;
-import java.net.URISyntaxException;
 import java.text.SimpleDateFormat;
 import java.util.ArrayList;
 import java.util.HashMap;
@@ -55,13 +53,9 @@
   }
 
   @Override
-<<<<<<< HEAD
   public DataCollectionTaskResult run(Object[] parameters) {
-=======
-  public LogDataCollectionTaskResult run(Object[] parameters) {
-    LogDataCollectionTaskResult taskResult =
-        aLogDataCollectionTaskResult().withStatus(LogDataCollectionTaskStatus.SUCCESS).build();
->>>>>>> 802e9072
+    DataCollectionTaskResult taskResult =
+        DataCollectionTaskResult.builder().status(DataCollectionTaskStatus.SUCCESS).build();
     try {
       final SplunkDataCollectionInfo dataCollectionInfo = (SplunkDataCollectionInfo) parameters[0];
       logger.info("log collection - dataCollectionInfo: {}" + dataCollectionInfo);
@@ -75,7 +69,7 @@
       try {
         uri = new URI(splunkConfig.getSplunkUrl().trim());
       } catch (Exception ex) {
-        taskResult.setStatus(LogDataCollectionTaskStatus.FAILURE);
+        taskResult.setStatus(DataCollectionTaskStatus.FAILURE);
         taskResult.setErrorMessage("Invalid server URL " + splunkConfig.getSplunkUrl());
         return taskResult;
       }
@@ -91,7 +85,7 @@
       try {
         splunkService = Service.connect(loginArgs);
       } catch (Exception ex) {
-        taskResult.setStatus(LogDataCollectionTaskStatus.FAILURE);
+        taskResult.setStatus(DataCollectionTaskStatus.FAILURE);
         taskResult.setErrorMessage("Unable to connect to server : " + ex.getMessage());
         return taskResult;
       }
@@ -107,13 +101,9 @@
           logger.info("Splunk data collection interrupted");
         }
       }
-<<<<<<< HEAD
-      return DataCollectionTaskResult.builder().status(DataCollectionTaskStatus.SUCCESS).build();
-=======
       return taskResult;
->>>>>>> 802e9072
     } catch (Exception e) {
-      taskResult.setStatus(LogDataCollectionTaskStatus.FAILURE);
+      taskResult.setStatus(DataCollectionTaskStatus.FAILURE);
       taskResult.setErrorMessage(e.getMessage());
     }
 
@@ -132,7 +122,7 @@
   }
 
   private ScheduledExecutorService scheduleMetricDataCollection(
-      SplunkDataCollectionInfo dataCollectionInfo, Service splunkService, LogDataCollectionTaskResult taskResult) {
+      SplunkDataCollectionInfo dataCollectionInfo, Service splunkService, DataCollectionTaskResult taskResult) {
     ScheduledExecutorService scheduledExecutorService = Executors.newSingleThreadScheduledExecutor();
     scheduledExecutorService.scheduleAtFixedRate(
         new SplunkDataCollector(getTaskId(), dataCollectionInfo, splunkService, logAnalysisStoreService, taskResult),
@@ -147,11 +137,10 @@
     private final LogAnalysisStoreService logAnalysisStoreService;
     private long collectionStartTime;
     private int logCollectionMinute = 0;
-    private LogDataCollectionTaskResult taskResult;
+    private DataCollectionTaskResult taskResult;
 
     private SplunkDataCollector(String delegateTaskId, SplunkDataCollectionInfo dataCollectionInfo,
-        Service splunkService, LogAnalysisStoreService logAnalysisStoreService,
-        LogDataCollectionTaskResult taskResult) {
+        Service splunkService, LogAnalysisStoreService logAnalysisStoreService, DataCollectionTaskResult taskResult) {
       this.delegateTaskId = delegateTaskId;
       this.dataCollectionInfo = dataCollectionInfo;
       this.splunkService = splunkService;
@@ -243,7 +232,7 @@
                   dataCollectionInfo.getServiceId(), delegateTaskId, logElements);
               if (!response) {
                 if (++retry == RETRIES) {
-                  taskResult.setStatus(LogDataCollectionTaskStatus.FAILURE);
+                  taskResult.setStatus(DataCollectionTaskStatus.FAILURE);
                   taskResult.setErrorMessage("Cannot save log records. Server returned error");
                   completed.set(true);
                   break;
@@ -256,7 +245,7 @@
               break;
             } catch (Exception e) {
               if (++retry == RETRIES) {
-                taskResult.setStatus(LogDataCollectionTaskStatus.FAILURE);
+                taskResult.setStatus(DataCollectionTaskStatus.FAILURE);
                 taskResult.setErrorMessage(e.getMessage());
                 completed.set(true);
                 throw(e);
