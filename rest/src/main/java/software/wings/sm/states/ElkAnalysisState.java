package software.wings.sm.states;

import static software.wings.beans.DelegateTask.Builder.aDelegateTask;

import com.google.common.base.Preconditions;
import com.google.common.collect.Sets;
import com.google.inject.Inject;

import com.github.reinert.jjschema.Attributes;
import com.github.reinert.jjschema.SchemaIgnore;
import org.apache.commons.lang.StringUtils;
import org.json.JSONObject;
import org.mongodb.morphia.annotations.Transient;
import org.slf4j.Logger;
import org.slf4j.LoggerFactory;
import software.wings.beans.DelegateTask;
import software.wings.beans.ElkConfig;
import software.wings.beans.SettingAttribute;
import software.wings.beans.TaskType;
import software.wings.common.UUIDGenerator;
import software.wings.exception.WingsException;
import software.wings.service.impl.analysis.AnalysisComparisonStrategy;
import software.wings.service.impl.analysis.AnalysisComparisonStrategyProvider;
import software.wings.service.impl.analysis.DataCollectionCallback;
import software.wings.service.impl.analysis.LogRequest;
import software.wings.service.impl.elk.ElkDataCollectionInfo;
import software.wings.service.impl.elk.ElkIndexTemplate;
import software.wings.service.impl.elk.ElkSettingProvider;
import software.wings.service.intfc.elk.ElkAnalysisService;
import software.wings.sm.ContextElementType;
import software.wings.sm.ExecutionContext;
import software.wings.sm.StateType;
import software.wings.sm.WorkflowStandardParams;
import software.wings.stencils.DefaultValue;
import software.wings.stencils.EnumData;
import software.wings.time.WingsTimeUtils;
import software.wings.utils.JsonUtils;
import software.wings.waitnotify.WaitNotifyEngine;

import java.io.IOException;
import java.util.HashSet;
import java.util.Map;
import java.util.Set;

/**
 * Created by raghu on 8/4/17.
 */
public class ElkAnalysisState extends AbstractLogAnalysisState {
  @SchemaIgnore @Transient protected final static String DEFAULT_TIME_FIELD = "@timestamp";

  @SchemaIgnore @Transient protected final static String DEFAULT_TIME_FORMAT = "yyyy-MM-dd'T'HH:mm:ss.SSS'Z'";

  @SchemaIgnore @Transient private static final Logger logger = LoggerFactory.getLogger(ElkAnalysisState.class);

  @Transient @Inject protected ElkAnalysisService elkAnalysisService;

  @Attributes(required = true, title = "Elastic Search Server") protected String analysisServerConfigId;

  @Attributes(title = "Elastic search indices to search", required = true)
  @DefaultValue("_all")
  protected String indices;

  @Attributes(required = true, title = "Hostname Field") @DefaultValue("beat.hostname") protected String hostnameField;

  @Attributes(required = true, title = "Message Field") @DefaultValue("message") protected String messageField;

  public ElkAnalysisState(String name) {
    super(name, StateType.ELK.getType());
  }

  public ElkAnalysisState(String name, String type) {
    super(name, type);
  }

  public String getIndices() {
    return indices;
  }

  public void setIndices(String indices) {
    this.indices = indices;
  }

  public String getHostnameField() {
    return hostnameField;
  }

  public void setHostnameField(String hostnameField) {
    this.hostnameField = hostnameField;
  }

  public String getMessageField() {
    return messageField;
  }

  public void setMessageField(String messageField) {
    this.messageField = messageField;
  }

  @EnumData(enumDataProvider = AnalysisComparisonStrategyProvider.class)
  @Attributes(required = true, title = "Baseline for Risk Analysis")
  @DefaultValue("COMPARE_WITH_PREVIOUS")
  public AnalysisComparisonStrategy getComparisonStrategy() {
    if (StringUtils.isBlank(comparisonStrategy)) {
      return AnalysisComparisonStrategy.COMPARE_WITH_PREVIOUS;
    }
    return AnalysisComparisonStrategy.valueOf(comparisonStrategy);
  }

  @Attributes(title = "Analysis Time duration (in minutes)", description = "Default 15 minutes")
  @DefaultValue("15")
  public String getTimeDuration() {
    if (StringUtils.isBlank(timeDuration)) {
      return String.valueOf(15);
    }
    return timeDuration;
  }

  @Attributes(required = true, title = "Search Keywords")
  @DefaultValue(".*exception.*")
  public String getQuery() {
    return query;
  }

  @Override
  protected String triggerAnalysisDataCollection(ExecutionContext context, String correlationId, Set<String> hosts) {
    final String timestampField = DEFAULT_TIME_FIELD;
    final String accountId = appService.get(context.getAppId()).getAccountId();
    final String timestampFieldFormat = getTimestmpFieldFormat(accountId, timestampField);
    WorkflowStandardParams workflowStandardParams = context.getContextElement(ContextElementType.STANDARD);
    String envId = workflowStandardParams == null ? null : workflowStandardParams.getEnv().getUuid();
    final SettingAttribute settingAttribute = settingsService.get(analysisServerConfigId);
    if (settingAttribute == null) {
      throw new WingsException("No elk setting with id: " + analysisServerConfigId + " found");
    }

    final ElkConfig elkConfig = (ElkConfig) settingAttribute.getValue();
    final Set<String> queries = Sets.newHashSet(query.split(","));
    final long logCollectionStartTimeStamp = WingsTimeUtils.getMinuteBoundary(System.currentTimeMillis());
    final ElkDataCollectionInfo dataCollectionInfo =
        new ElkDataCollectionInfo(elkConfig, appService.get(context.getAppId()).getAccountId(), context.getAppId(),
            context.getStateExecutionInstanceId(), getWorkflowId(context), context.getWorkflowExecutionId(),
            getPhaseServiceId(context), queries, indices, hostnameField, messageField, timestampField,
            timestampFieldFormat, logCollectionStartTimeStamp, 0, Integer.parseInt(timeDuration), hosts);
    String waitId = UUIDGenerator.getUuid();
    DelegateTask delegateTask = aDelegateTask()
                                    .withTaskType(TaskType.ELK_COLLECT_LOG_DATA)
                                    .withAccountId(appService.get(context.getAppId()).getAccountId())
                                    .withAppId(context.getAppId())
                                    .withWaitId(waitId)
                                    .withParameters(new Object[] {dataCollectionInfo})
                                    .withEnvId(envId)
                                    .build();
<<<<<<< HEAD
    waitNotifyEngine.waitForAll(new DataCollectionCallback(context.getAppId()), waitId);
    delegateService.queueTask(delegateTask);
=======
    waitNotifyEngine.waitForAll(new LogCollectionCallback(context.getAppId(), correlationId), waitId);
    return delegateService.queueTask(delegateTask);
>>>>>>> 802e9072
  }

  @Override
  @EnumData(enumDataProvider = ElkSettingProvider.class)
  public String getAnalysisServerConfigId() {
    return analysisServerConfigId;
  }

  @Override
  public void setAnalysisServerConfigId(String analysisServerConfigId) {
    this.analysisServerConfigId = analysisServerConfigId;
  }

  @Override
  @SchemaIgnore
  public Logger getLogger() {
    return logger;
  }

  private String getTimestmpFieldFormat(String accountId, String timestampField) {
    try {
      Map<String, ElkIndexTemplate> indexTemplateMap = elkAnalysisService.getIndices(accountId, analysisServerConfigId);
      final ElkIndexTemplate indexTemplate = indexTemplateMap.get(indices);
      Preconditions.checkNotNull(indexTemplate, "No index template mapping found for " + indices);

      final Object timeStampObject = indexTemplate.getProperties().get(timestampField);
      Preconditions.checkNotNull(
          timeStampObject, timestampField + " is not configured in the index mapping " + indices);
      JSONObject timeStampJsonObject = new JSONObject(JsonUtils.asJson(timeStampObject));

      if (!timeStampJsonObject.has("format")) {
        return DEFAULT_TIME_FORMAT;
      }
      return timeStampJsonObject.getString("format");
    } catch (IOException e) {
      throw new WingsException(e);
    }
  }
}<|MERGE_RESOLUTION|>--- conflicted
+++ resolved
@@ -22,7 +22,6 @@
 import software.wings.service.impl.analysis.AnalysisComparisonStrategy;
 import software.wings.service.impl.analysis.AnalysisComparisonStrategyProvider;
 import software.wings.service.impl.analysis.DataCollectionCallback;
-import software.wings.service.impl.analysis.LogRequest;
 import software.wings.service.impl.elk.ElkDataCollectionInfo;
 import software.wings.service.impl.elk.ElkIndexTemplate;
 import software.wings.service.impl.elk.ElkSettingProvider;
@@ -35,10 +34,8 @@
 import software.wings.stencils.EnumData;
 import software.wings.time.WingsTimeUtils;
 import software.wings.utils.JsonUtils;
-import software.wings.waitnotify.WaitNotifyEngine;
 
 import java.io.IOException;
-import java.util.HashSet;
 import java.util.Map;
 import java.util.Set;
 
@@ -150,13 +147,8 @@
                                     .withParameters(new Object[] {dataCollectionInfo})
                                     .withEnvId(envId)
                                     .build();
-<<<<<<< HEAD
-    waitNotifyEngine.waitForAll(new DataCollectionCallback(context.getAppId()), waitId);
-    delegateService.queueTask(delegateTask);
-=======
-    waitNotifyEngine.waitForAll(new LogCollectionCallback(context.getAppId(), correlationId), waitId);
+    waitNotifyEngine.waitForAll(new DataCollectionCallback(context.getAppId(), correlationId), waitId);
     return delegateService.queueTask(delegateTask);
->>>>>>> 802e9072
   }
 
   @Override
