package software.wings.sm.states;

import com.google.common.collect.ImmutableMap;

import software.wings.beans.ServiceInstance;
import software.wings.service.intfc.InfrastructureMappingService;
import software.wings.sm.ExecutionContext;
import software.wings.sm.ExecutionContextImpl;
import software.wings.sm.ExecutionResponse;
import software.wings.sm.State;
import software.wings.sm.StateType;

import java.util.List;
import javax.inject.Inject;

/**
 * Created by rishi on 1/12/17.
 */
public class DcNodeSelectState extends State {
  private String serviceId;
  private String computeProviderId;
  private boolean random;
  private int randomInstanceCount;
  private List<String> instanceIds;
  private List<String> excludeInstanceIds;

  @Inject private InfrastructureMappingService infrastructureMappingService;

  public DcNodeSelectState(String name) {
    super(name, StateType.DC_NODE_SELECT.name());
  }

  @Override
  public ExecutionResponse execute(ExecutionContext context) {
<<<<<<< HEAD
    // It should return list of InstanceIds
    return new ExecutionResponse();
=======
    String appId = ((ExecutionContextImpl) context).getApp().getUuid();
    String envId = ((ExecutionContextImpl) context).getEnv().getUuid();

    List<ServiceInstance> serviceInstances =
        infrastructureMappingService.selectServiceInstances(appId, serviceId, envId, computeProviderId,
            ImmutableMap.of("random", random, "randomInstanceCount", randomInstanceCount, "instanceIds", instanceIds,
                "excludeInstanceIds", excludeInstanceIds));
    return null;
>>>>>>> df56f1be
  }

  @Override
  public void handleAbortEvent(ExecutionContext context) {}

  public String getServiceId() {
    return serviceId;
  }

  public void setServiceId(String serviceId) {
    this.serviceId = serviceId;
  }

  public String getComputeProviderId() {
    return computeProviderId;
  }

  public void setComputeProviderId(String computeProviderId) {
    this.computeProviderId = computeProviderId;
  }

  public boolean isRandom() {
    return random;
  }

  public void setRandom(boolean random) {
    this.random = random;
  }

  public int getRandomInstanceCount() {
    return randomInstanceCount;
  }

  public void setRandomInstanceCount(int randomInstanceCount) {
    this.randomInstanceCount = randomInstanceCount;
  }

  public List<String> getInstanceIds() {
    return instanceIds;
  }

  public void setInstanceIds(List<String> instanceIds) {
    this.instanceIds = instanceIds;
  }

  public List<String> getExcludeInstanceIds() {
    return excludeInstanceIds;
  }

  public void setExcludeInstanceIds(List<String> excludeInstanceIds) {
    this.excludeInstanceIds = excludeInstanceIds;
  }
}<|MERGE_RESOLUTION|>--- conflicted
+++ resolved
@@ -32,10 +32,6 @@
 
   @Override
   public ExecutionResponse execute(ExecutionContext context) {
-<<<<<<< HEAD
-    // It should return list of InstanceIds
-    return new ExecutionResponse();
-=======
     String appId = ((ExecutionContextImpl) context).getApp().getUuid();
     String envId = ((ExecutionContextImpl) context).getEnv().getUuid();
 
@@ -43,8 +39,8 @@
         infrastructureMappingService.selectServiceInstances(appId, serviceId, envId, computeProviderId,
             ImmutableMap.of("random", random, "randomInstanceCount", randomInstanceCount, "instanceIds", instanceIds,
                 "excludeInstanceIds", excludeInstanceIds));
-    return null;
->>>>>>> df56f1be
+
+    return new ExecutionResponse();
   }
 
   @Override
