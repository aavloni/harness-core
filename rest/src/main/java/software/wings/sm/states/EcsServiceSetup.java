--- conflicted
+++ resolved
@@ -137,14 +137,10 @@
 */
     String ecsServiceName = ECSConvention.getServiceName(taskDefinition.getFamily(), taskDefinition.getRevision());
 
-<<<<<<< HEAD
-    awsClusterService.createService(computeProviderSetting,
-=======
     String lastEcsServiceName = lastECSService(
         computeProviderSetting, clusterName, ECSConvention.getServiceNamePrefix(taskDefinition.getFamily()));
 
-    clusterService.createService(computeProviderSetting,
->>>>>>> 465358c8
+    awsClusterService.createService(computeProviderSetting,
         new CreateServiceRequest()
             .withServiceName(ecsServiceName)
             .withCluster(clusterName)
@@ -171,7 +167,7 @@
 
   private String lastECSService(SettingAttribute computeProviderSetting, String clusterName, String serviceNamePrefix) {
     List<com.amazonaws.services.ecs.model.Service> services =
-        clusterService.getServices(computeProviderSetting, clusterName);
+        awsClusterService.getServices(computeProviderSetting, clusterName);
     if (services == null) {
       return null;
     }
