package software.wings.sm.states;

import static org.apache.commons.lang.StringUtils.isNotEmpty;
import static org.awaitility.Awaitility.with;
import static software.wings.api.ContainerServiceElement.ContainerServiceElementBuilder.aContainerServiceElement;
import static software.wings.api.KubernetesReplicationControllerExecutionData.KubernetesReplicationControllerExecutionDataBuilder.aKubernetesReplicationControllerExecutionData;
import static software.wings.sm.ExecutionResponse.Builder.anExecutionResponse;
import static software.wings.sm.StateType.KUBERNETES_REPLICATION_CONTROLLER_SETUP;

import com.google.api.client.util.Base64;
import com.google.common.collect.ImmutableList;
import com.google.common.collect.ImmutableMap;
import com.google.common.collect.Lists;
import com.google.inject.Inject;

import io.fabric8.kubernetes.api.model.Container;
import io.fabric8.kubernetes.api.model.ContainerBuilder;
import io.fabric8.kubernetes.api.model.HostPathVolumeSource;
import io.fabric8.kubernetes.api.model.LoadBalancerIngress;
import io.fabric8.kubernetes.api.model.LoadBalancerStatus;
import io.fabric8.kubernetes.api.model.Quantity;
import io.fabric8.kubernetes.api.model.ReplicationController;
import io.fabric8.kubernetes.api.model.ReplicationControllerBuilder;
import io.fabric8.kubernetes.api.model.ReplicationControllerList;
import io.fabric8.kubernetes.api.model.Secret;
import io.fabric8.kubernetes.api.model.SecretBuilder;
import io.fabric8.kubernetes.api.model.Service;
import io.fabric8.kubernetes.api.model.ServiceBuilder;
import io.fabric8.kubernetes.api.model.ServicePortBuilder;
import io.fabric8.kubernetes.api.model.ServiceSpecBuilder;
import io.fabric8.kubernetes.api.model.Volume;
import io.fabric8.kubernetes.api.model.VolumeBuilder;
import org.awaitility.core.ConditionTimeoutException;
import org.mongodb.morphia.annotations.Transient;
import org.slf4j.Logger;
import org.slf4j.LoggerFactory;
import software.wings.api.ClusterElement;
import software.wings.api.ContainerServiceElement;
import software.wings.api.DeploymentType;
import software.wings.api.PhaseElement;
import software.wings.beans.Application;
import software.wings.beans.DirectKubernetesInfrastructureMapping;
import software.wings.beans.DockerConfig;
import software.wings.beans.ErrorCode;
import software.wings.beans.GcpKubernetesInfrastructureMapping;
import software.wings.beans.InfrastructureMapping;
import software.wings.beans.KubernetesConfig;
import software.wings.beans.SettingAttribute;
import software.wings.beans.artifact.Artifact;
import software.wings.beans.artifact.ArtifactStream;
import software.wings.beans.artifact.ArtifactStreamType;
import software.wings.beans.artifact.ArtifactoryArtifactStream;
import software.wings.beans.artifact.DockerArtifactStream;
import software.wings.beans.config.ArtifactoryConfig;
import software.wings.beans.container.KubernetesContainerTask;
import software.wings.cloudprovider.gke.GkeClusterService;
import software.wings.cloudprovider.gke.KubernetesContainerService;
import software.wings.common.Constants;
import software.wings.exception.WingsException;
import software.wings.service.intfc.ArtifactStreamService;
import software.wings.service.intfc.InfrastructureMappingService;
import software.wings.service.intfc.ServiceResourceService;
import software.wings.service.intfc.SettingsService;
import software.wings.sm.ContextElementType;
import software.wings.sm.ExecutionContext;
import software.wings.sm.ExecutionResponse;
import software.wings.sm.ExecutionStatus;
import software.wings.sm.State;
import software.wings.sm.WorkflowStandardParams;
import software.wings.utils.KubernetesConvention;

import java.util.ArrayList;
import java.util.Arrays;
import java.util.Base64;
import java.util.HashMap;
import java.util.List;
import java.util.Map;
import java.util.concurrent.TimeUnit;
import java.util.stream.Collectors;

/**
 * Created by brett on 3/1/17
 */
public class KubernetesReplicationControllerSetup extends State {
  private static final Logger logger = LoggerFactory.getLogger(KubernetesReplicationControllerSetup.class);
  private static final String DOCKER_REGISTRY_CREDENTIAL_TEMPLATE =
      "{\"%s\":{\"username\":\"%s\",\"password\":\"%s\"}}";

  private ServiceType serviceType;
  private Integer port;
  private Integer targetPort;
  private PortProtocol protocol;
  private String clusterIP;
  private String externalIPs;
  private String loadBalancerIP;
  private Integer nodePort;
  private String externalName;
  @Inject @Transient private transient GkeClusterService gkeClusterService;
  @Inject @Transient private transient KubernetesContainerService kubernetesContainerService;
  @Inject @Transient private transient SettingsService settingsService;
  @Inject @Transient private transient ServiceResourceService serviceResourceService;
  @Inject @Transient private transient InfrastructureMappingService infrastructureMappingService;
  @Inject @Transient private transient ArtifactStreamService artifactStreamService;

  /**
   * Instantiates a new state.
   */
  public KubernetesReplicationControllerSetup(String name) {
    super(name, KUBERNETES_REPLICATION_CONTROLLER_SETUP.name());
  }

  @Override
  public ExecutionResponse execute(ExecutionContext context) {
    PhaseElement phaseElement = context.getContextElement(ContextElementType.PARAM, Constants.PHASE_PARAM);
    String serviceId = phaseElement.getServiceElement().getUuid();

    WorkflowStandardParams workflowStandardParams = context.getContextElement(ContextElementType.STANDARD);
    Artifact artifact = workflowStandardParams.getArtifactForService(serviceId);
    ImageDetails imageDetails = fetchArtifactDetails(artifact);

    Application app = workflowStandardParams.getApp();
    String env = workflowStandardParams.getEnv().getName();

    InfrastructureMapping infrastructureMapping =
        infrastructureMappingService.get(app.getUuid(), phaseElement.getInfraMappingId());
    if (infrastructureMapping == null
        || !(infrastructureMapping instanceof GcpKubernetesInfrastructureMapping
               || infrastructureMapping instanceof DirectKubernetesInfrastructureMapping)) {
      throw new WingsException(ErrorCode.INVALID_REQUEST, "message", "Invalid infrastructure type");
    }

    SettingAttribute computeProviderSetting = settingsService.get(infrastructureMapping.getComputeProviderSettingId());
    String serviceName = serviceResourceService.get(app.getUuid(), serviceId).getName();

    String clusterName;
    KubernetesConfig kubernetesConfig;
    if (infrastructureMapping instanceof GcpKubernetesInfrastructureMapping) {
      clusterName = ((GcpKubernetesInfrastructureMapping) infrastructureMapping).getClusterName();
      if (Constants.RUNTIME.equals(clusterName)) {
        clusterName = getClusterElement(context).getName();
      }
      kubernetesConfig = gkeClusterService.getCluster(computeProviderSetting, clusterName);
    } else {
      clusterName = ((DirectKubernetesInfrastructureMapping) infrastructureMapping).getClusterName();
      kubernetesConfig = ((DirectKubernetesInfrastructureMapping) infrastructureMapping).createKubernetesConfig();
    }

    String lastReplicationControllerName = lastReplicationController(
        kubernetesConfig, KubernetesConvention.getReplicationControllerNamePrefix(app.getName(), serviceName, env));

    int revision = KubernetesConvention.getRevisionFromControllerName(lastReplicationControllerName) + 1;
    String replicationControllerName =
        KubernetesConvention.getReplicationControllerName(app.getName(), serviceName, env, revision);

    Map<String, String> serviceLabels = ImmutableMap.<String, String>builder()
                                            .put("app", KubernetesConvention.getLabelValue(app.getName()))
                                            .put("service", KubernetesConvention.getLabelValue(serviceName))
                                            .put("env", KubernetesConvention.getLabelValue(env))
                                            .build();

    Map<String, String> controllerLabels = ImmutableMap.<String, String>builder()
                                               .putAll(serviceLabels)
                                               .put("revision", Integer.toString(revision))
                                               .build();

<<<<<<< HEAD
    //    kubernetesContainerService.createNamespace(kubernetesConfig);
    String secretName = "";
    if (isNotEmpty(imageDetails.username) && isNotEmpty(imageDetails.password)) {
      secretName = KubernetesConvention.getKubernetesServiceName(app.getName(), serviceName, env) + "-secret";
      kubernetesContainerService.createSecret(kubernetesConfig, createSecret(imageDetails, secretName));
    }

    kubernetesContainerService.createController(kubernetesConfig,
        createReplicationControllerDefinition(
            replicationControllerName, controllerLabels, serviceId, imageDetails.name, secretName, app));
=======
    String kubernetesServiceName = KubernetesConvention.getKubernetesServiceName(app.getName(), serviceName, env);
    Secret secret = createRegistrySecret(kubernetesConfig, kubernetesServiceName, imageDetails);

    kubernetesContainerService.createController(kubernetesConfig,
        createReplicationControllerDefinition(
            replicationControllerName, controllerLabels, serviceId, imageDetails.name, app, secret));
>>>>>>> 9c963e0a

    String serviceClusterIP = null;
    String serviceLoadBalancerEndpoint = null;

    Service service = kubernetesContainerService.getService(kubernetesConfig, kubernetesServiceName);

    if (serviceType != null && serviceType != ServiceType.None) {
<<<<<<< HEAD
      kubernetesServiceName = KubernetesConvention.getKubernetesServiceName(app.getName(), serviceName, env);
      Service service = kubernetesContainerService.getService(kubernetesConfig, kubernetesServiceName);
      // TODO(brett): Handle case where service definition has changed
      if (service == null) {
        logger.info("Kubernetes service {} does not exist. Creating.", kubernetesServiceName);
        service = kubernetesContainerService.createService(
            kubernetesConfig, createServiceDefinition(kubernetesServiceName, serviceLabels));
=======
      Service serviceDefinition = createServiceDefinition(kubernetesServiceName, serviceLabels);
      if (service != null) {
        // Keep the previous load balancer IP if it exists and a new one was not specified
        LoadBalancerStatus loadBalancer = service.getStatus().getLoadBalancer();
        if (serviceType == ServiceType.LoadBalancer && isNullOrEmpty(loadBalancerIP) && loadBalancer != null
            && !loadBalancer.getIngress().isEmpty()) {
          loadBalancerIP = loadBalancer.getIngress().get(0).getIp();
          serviceDefinition = createServiceDefinition(kubernetesServiceName, serviceLabels);
        }
>>>>>>> 9c963e0a
      }
      service = kubernetesContainerService.createOrReplaceService(kubernetesConfig, serviceDefinition);
      serviceClusterIP = service.getSpec().getClusterIP();
<<<<<<< HEAD
      LoadBalancerStatus loadBalancer = service.getStatus().getLoadBalancer();

      if (loadBalancer != null) {
        // TODO(brett): Handle AWS load balancer creation
        if (loadBalancer.getIngress().isEmpty()) {
          String finalKubernetesServiceName = kubernetesServiceName;

          with()
              .pollInterval(1, TimeUnit.SECONDS)
              .await()
              .atMost(60, TimeUnit.SECONDS)
              .until(()
                         -> !kubernetesContainerService.getService(kubernetesConfig, finalKubernetesServiceName)
                                 .getStatus()
                                 .getLoadBalancer()
                                 .getIngress()
                                 .isEmpty());

          loadBalancer = kubernetesContainerService.getService(kubernetesConfig, finalKubernetesServiceName)
                             .getStatus()
                             .getLoadBalancer();
        }
        serviceLoadBalancerIP = loadBalancer.getIngress().get(0).getIp();
=======

      if (serviceType == ServiceType.LoadBalancer) {
        serviceLoadBalancerEndpoint = waitForLoadBalancerEndpoint(kubernetesConfig, service);
>>>>>>> 9c963e0a
      }
    } else if (service != null) {
      logger.info("Kubernetes service type set to 'None'. Deleting existing service [{}]", kubernetesServiceName);
      kubernetesContainerService.deleteService(kubernetesConfig, kubernetesServiceName);
    }

    ContainerServiceElement containerServiceElement = aContainerServiceElement()
                                                          .withUuid(serviceId)
                                                          .withName(replicationControllerName)
                                                          .withOldName(lastReplicationControllerName)
                                                          .withClusterName(clusterName)
                                                          .withDeploymentType(DeploymentType.KUBERNETES)
                                                          .withInfraMappingId(phaseElement.getInfraMappingId())
                                                          .build();

    return anExecutionResponse()
        .withExecutionStatus(ExecutionStatus.SUCCESS)
        .addContextElement(containerServiceElement)
        .addNotifyElement(containerServiceElement)
        .withStateExecutionData(aKubernetesReplicationControllerExecutionData()
                                    .withGkeClusterName(clusterName)
                                    .withKubernetesReplicationControllerName(replicationControllerName)
                                    .withKubernetesServiceName(kubernetesServiceName)
                                    .withKubernetesServiceClusterIP(serviceClusterIP)
<<<<<<< HEAD
                                    .withKubernetesServiceLoadBalancerIP(serviceLoadBalancerIP)
=======
                                    .withKubernetesServiceLoadBalancerEndpoint(serviceLoadBalancerEndpoint)
>>>>>>> 9c963e0a
                                    .withDockerImageName(imageDetails.name)
                                    .build())
        .build();
  }

  private Secret createRegistrySecret(
      KubernetesConfig kubernetesConfig, String kubernetesServiceName, ImageDetails imageDetails) {
    String secretName = (kubernetesServiceName + "-" + imageDetails.sourceName).replaceAll("[^A-Za-z0-9]", "-");
    String credentialData = String.format(
        DOCKER_REGISTRY_CREDENTIAL_TEMPLATE, imageDetails.registryUrl, imageDetails.username, imageDetails.password);
    logger.info("Setting secret [{}]", secretName);
    Secret newSecret =
        new SecretBuilder()
            .withData(ImmutableMap.of(".dockercfg", new String(Base64.getEncoder().encode(credentialData.getBytes()))))
            .withNewMetadata()
            .withName(secretName)
            .endMetadata()
            .withType("kubernetes.io/dockercfg")
            .withKind("Secret")
            .build();
    return kubernetesContainerService.createOrReplaceSecret(kubernetesConfig, newSecret);
  }

  private String waitForLoadBalancerEndpoint(KubernetesConfig kubernetesConfig, Service service) {
    String loadBalancerEndpoint = null;
    String serviceName = service.getMetadata().getName();
    LoadBalancerStatus loadBalancer = service.getStatus().getLoadBalancer();
    if (loadBalancer != null) {
      if (loadBalancer.getIngress().isEmpty()) {
        logger.info("Waiting for service [{}] load balancer to be ready.", serviceName);
        try {
          with().pollInterval(1, TimeUnit.SECONDS).await().atMost(60, TimeUnit.SECONDS).until(() -> {
            LoadBalancerStatus loadBalancerStatus =
                kubernetesContainerService.getService(kubernetesConfig, serviceName).getStatus().getLoadBalancer();
            boolean loadBalancerReady = !loadBalancerStatus.getIngress().isEmpty();
            if (loadBalancerReady && !isNullOrEmpty(this.loadBalancerIP)) {
              loadBalancerReady = this.loadBalancerIP.equals(loadBalancerStatus.getIngress().get(0).getIp());
            }
            return loadBalancerReady;
          });
        } catch (ConditionTimeoutException e) {
          logger.warn("Timed out waiting for service [{}] load balancer to be ready.", serviceName);
          return null;
        }
        loadBalancer =
            kubernetesContainerService.getService(kubernetesConfig, serviceName).getStatus().getLoadBalancer();
      }
      LoadBalancerIngress loadBalancerIngress = loadBalancer.getIngress().get(0);
      loadBalancerEndpoint = !isNullOrEmpty(loadBalancerIngress.getHostname()) ? loadBalancerIngress.getHostname()
                                                                               : loadBalancerIngress.getIp();
    }
    logger.info("Service [{}] load balancer is ready with endpoint [{}].", serviceName);
    return loadBalancerEndpoint;
  }

  private String lastReplicationController(KubernetesConfig kubernetesConfig, String controllerNamePrefix) {
    ReplicationControllerList replicationControllers = kubernetesContainerService.listControllers(kubernetesConfig);
    if (replicationControllers == null) {
      return null;
    }

    ReplicationController lastReplicationController = null;
    for (ReplicationController controller : replicationControllers.getItems()
                                                .stream()
                                                .filter(c -> c.getMetadata().getName().startsWith(controllerNamePrefix))
                                                .collect(Collectors.toList())) {
      if (lastReplicationController == null
          || controller.getMetadata().getCreationTimestamp().compareTo(
                 lastReplicationController.getMetadata().getCreationTimestamp())
              > 0) {
        lastReplicationController = controller;
      }
    }
    return lastReplicationController != null ? lastReplicationController.getMetadata().getName() : null;
  }

  /**
   * Creates replication controller definition
   */
  private ReplicationController createReplicationControllerDefinition(String replicationControllerName,
<<<<<<< HEAD
      Map<String, String> controllerLabels, String serviceId, String imageName, String secretName, Application app) {
=======
      Map<String, String> controllerLabels, String serviceId, String imageName, Application app, Secret secret) {
>>>>>>> 9c963e0a
    KubernetesContainerTask kubernetesContainerTask =
        (KubernetesContainerTask) serviceResourceService.getContainerTaskByDeploymentType(
            app.getAppId(), serviceId, DeploymentType.KUBERNETES.name());

    if (kubernetesContainerTask == null) {
      kubernetesContainerTask = new KubernetesContainerTask();
      KubernetesContainerTask.ContainerDefinition containerDefinition =
          new KubernetesContainerTask.ContainerDefinition();
      containerDefinition.setMemory(256);
      kubernetesContainerTask.setContainerDefinitions(Lists.newArrayList(containerDefinition));
    }

    String containerName = KubernetesConvention.getContainerName(imageName);

    List<Container> containerDefinitions =
        kubernetesContainerTask.getContainerDefinitions()
            .stream()
            .map(containerDefinition -> createContainerDefinition(imageName, containerName, containerDefinition))
            .collect(Collectors.toList());

    List<Volume> volumeList = new ArrayList<>();
    kubernetesContainerTask.getContainerDefinitions().forEach(containerDefinition -> {
      if (containerDefinition.getStorageConfigurations() != null) {
        volumeList.addAll(
            containerDefinition.getStorageConfigurations()
                .stream()
                .map(storageConfiguration
                    -> new VolumeBuilder()
                           .withName(KubernetesConvention.getVolumeName(storageConfiguration.getHostSourcePath()))
                           .withHostPath(new HostPathVolumeSource(storageConfiguration.getHostSourcePath()))
                           .build())
                .collect(Collectors.toList()));
      }
    });

    return new ReplicationControllerBuilder()
        .withApiVersion("v1")
        .withNewMetadata()
        .withName(replicationControllerName)
        .withNamespace("harness")
        .addToLabels(controllerLabels)
        .endMetadata()
        .withNewSpec()
        .withReplicas(0)
        .withSelector(controllerLabels)
        .withNewTemplate()
        .withNewMetadata()
        .addToLabels(controllerLabels)
        .endMetadata()
        .withNewSpec()
        .addNewImagePullSecret(secret.getMetadata().getName())
        .addToContainers(containerDefinitions.toArray(new Container[containerDefinitions.size()]))
        .addNewImagePullSecret(secretName)
        .addToVolumes(volumeList.toArray(new Volume[volumeList.size()]))
        .endSpec()
        .endTemplate()
        .endSpec()
        .build();
  }

  /**
   * Creates service definition
   */
  private io.fabric8.kubernetes.api.model.Service createServiceDefinition(
      String serviceName, Map<String, String> serviceLabels) {
    ServiceSpecBuilder spec = new ServiceSpecBuilder().addToSelector(serviceLabels).withType(serviceType.name());

    if (serviceType != ServiceType.ExternalName) {
      ServicePortBuilder servicePort = new ServicePortBuilder()
                                           .withProtocol(protocol.name())
                                           .withPort(port)
                                           .withNewTargetPort()
                                           .withIntVal(targetPort)
                                           .endTargetPort();
      if (serviceType == ServiceType.NodePort && nodePort != null) {
        servicePort.withNodePort(nodePort);
      }
      spec.withPorts(ImmutableList.of(servicePort.build())); // TODO:: Allow more than one port

      if (serviceType == ServiceType.LoadBalancer && isNotEmpty(loadBalancerIP)) {
        spec.withLoadBalancerIP(loadBalancerIP);
      }

      if (serviceType == ServiceType.ClusterIP && isNotEmpty(clusterIP)) {
        spec.withClusterIP(clusterIP);
      }
    } else {
      // TODO:: fabric8 doesn't seem to support external name yet. Add here when it does.
    }

    if (isNotEmpty(externalIPs)) {
      spec.withExternalIPs(Arrays.stream(externalIPs.split(",")).map(String::trim).collect(Collectors.toList()));
    }

    return new ServiceBuilder()
        .withApiVersion("v1")
        .withNewMetadata()
        .withName(serviceName)
        .withNamespace("harness")
        .addToLabels(serviceLabels)
        .endMetadata()
        .withSpec(spec.build())
        .build();
  }

  /**
   * Creates container definition
   */
  private Container createContainerDefinition(
      String imageName, String containerName, KubernetesContainerTask.ContainerDefinition wingsContainerDefinition) {
    ContainerBuilder containerBuilder = new ContainerBuilder().withName(containerName).withImage(imageName);

    Map<String, Quantity> limits = new HashMap<>();
    if (wingsContainerDefinition.getCpu() != null) {
      limits.put("cpu", new Quantity(wingsContainerDefinition.getCpu().toString()));
    }

    if (wingsContainerDefinition.getMemory() != null) {
      limits.put("memory", new Quantity(wingsContainerDefinition.getMemory() + "Mi"));
    }

    if (!limits.isEmpty()) {
      containerBuilder.withNewResources().withLimits(limits).endResources();
    }

    if (wingsContainerDefinition.getPortMappings() != null) {
      wingsContainerDefinition.getPortMappings().forEach(portMapping
          -> containerBuilder.addNewPort()
                 .withContainerPort(portMapping.getContainerPort())
                 .withHostPort(portMapping.getHostPort())
                 .withProtocol("TCP")
                 .endPort());
    }

    if (wingsContainerDefinition.getCommands() != null) {
      wingsContainerDefinition.getCommands().forEach(command -> {
        if (!command.trim().isEmpty()) {
          containerBuilder.withCommand(command.trim());
        }
      });
    }

    if (wingsContainerDefinition.getEnvironmentVariables() != null) {
      wingsContainerDefinition.getEnvironmentVariables().forEach(
          envVar -> containerBuilder.addNewEnv().withName(envVar.getName()).withValue(envVar.getValue()).endEnv());
    }

    if (wingsContainerDefinition.getLogConfiguration() != null) {
      KubernetesContainerTask.LogConfiguration wingsLogConfiguration = wingsContainerDefinition.getLogConfiguration();
      // TODO:: Check about kubernetes logs.  See https://kubernetes.io/docs/concepts/clusters/logging/
    }

    if (wingsContainerDefinition.getStorageConfigurations() != null) {
      wingsContainerDefinition.getStorageConfigurations().forEach(storageConfiguration
          -> containerBuilder.addNewVolumeMount()
                 .withName(KubernetesConvention.getVolumeName(storageConfiguration.getHostSourcePath()))
                 .withMountPath(storageConfiguration.getContainerPath())
                 .withReadOnly(storageConfiguration.isReadonly())
                 .endVolumeMount());
    }

    return containerBuilder.build();
  }

  private class ImageDetails {
    String name;
<<<<<<< HEAD
    String registryUrl;
    String username;
    String password;
    String email;
    String authToken;
  }

  private Secret createSecret(ImageDetails imageDetails, String name) {
    //    String dockercfg = String.format("{\"%s\":{\"auth\":\"%s\",\"email\":\"%s\"}}", imageDetails.registryUrl,
    //    imageDetails.authToken, imageDetails.email);
    String dockercfg =
        String.format("{\"%s\":{\"username\":\"%s\",\"password\":\"%s\", \"email\":\"%s\", \"auth\":\"%s\"}}",
            imageDetails.registryUrl, imageDetails.username, imageDetails.password, imageDetails.email,
            imageDetails.authToken);

    //    return new
    //    SecretBuilder().withApiVersion("v1").withKind("Secret").withNewMetadata().withName(name).endMetadata()
    //        .withData(ImmutableMap.of(".dockerconfigjson",
    //        "eyJodHRwczovL3JlZ2lzdHJ5Lmh1Yi5kb2NrZXIuY29tIjogeyJhdXRoIjogImQybHVaM053YkhWbmFXNXpPbGNoYm1kelFFUnZZMnRsY2toMVlnPT0ifX0K"))
    //        .withType("kubernetes.io/dockerconfigjson").build();
    return new SecretBuilder()
        .withApiVersion("v1")
        .withKind("Secret")
        .withNewMetadata()
        .withName(name)
        .withNamespace("harness")
        .endMetadata()
        .withData(ImmutableMap.of(".dockerconfigjson", Base64.encodeBase64String(dockercfg.getBytes())))
        .withType("kubernetes.io/dockerconfigjson")
        .build();
=======
    String sourceName;
    String registryUrl;
    String username;
    String password;
>>>>>>> 9c963e0a
  }

  /**
   * Fetches artifact image details
   */
  private ImageDetails fetchArtifactDetails(Artifact artifact) {
    ImageDetails imageDetails = new ImageDetails();
    ArtifactStream artifactStream = artifactStreamService.get(artifact.getAppId(), artifact.getArtifactStreamId());
    String settingId = artifactStream.getSettingId();
    if (artifactStream.getArtifactStreamType().equals(ArtifactStreamType.DOCKER.name())) {
      DockerArtifactStream dockerArtifactStream = (DockerArtifactStream) artifactStream;
      imageDetails.name = dockerArtifactStream.getImageName();
<<<<<<< HEAD
      DockerConfig dockerConfig = (DockerConfig) settingsService.get(settingId).getValue();
      imageDetails.registryUrl = dockerConfig.getDockerRegistryUrl();
      // imageDetails.registryUrl = "registry.hub.docker.com";
      imageDetails.username = dockerConfig.getUsername();
      imageDetails.password = new String(dockerConfig.getPassword());
      imageDetails.email = "plugins@wings.software";
      imageDetails.authToken = Base64.encodeBase64String(
          String.format("%s:%s", dockerConfig.getUsername(), new String(dockerConfig.getPassword())).getBytes());
    } else if (artifactStream.getArtifactStreamType().equals(ArtifactStreamType.ARTIFACTORY.name())) {
      ArtifactoryDockerArtifactStream artifactoryArtifactStream = (ArtifactoryDockerArtifactStream) artifactStream;
      imageDetails.name = artifactoryArtifactStream.getImageName();
=======
      imageDetails.sourceName = dockerArtifactStream.getSourceName();
      DockerConfig dockerConfig = (DockerConfig) settingsService.get(settingId).getValue();
      imageDetails.registryUrl = dockerConfig.getDockerRegistryUrl();
      imageDetails.username = dockerConfig.getUsername();
      imageDetails.password = new String(dockerConfig.getPassword());
    } else if (artifactStream.getArtifactStreamType().equals(ArtifactStreamType.ARTIFACTORY.name())) {
      ArtifactoryArtifactStream artifactoryArtifactStream = (ArtifactoryArtifactStream) artifactStream;
      imageDetails.name = artifactoryArtifactStream.getImageName();
      imageDetails.sourceName = artifactoryArtifactStream.getSourceName();
>>>>>>> 9c963e0a
      ArtifactoryConfig artifactoryConfig = (ArtifactoryConfig) settingsService.get(settingId).getValue();
      imageDetails.registryUrl = artifactoryConfig.getArtifactoryUrl();
      imageDetails.username = artifactoryConfig.getUsername();
      imageDetails.password = new String(artifactoryConfig.getPassword());
<<<<<<< HEAD
      imageDetails.authToken = "???";
=======
>>>>>>> 9c963e0a
    } else {
      throw new WingsException(ErrorCode.INVALID_REQUEST, "message",
          artifactStream.getArtifactStreamType() + " artifact source can't be used for Containers");
    }
    return imageDetails;
  }

  private ClusterElement getClusterElement(ExecutionContext context) {
    PhaseElement phaseElement = context.getContextElement(ContextElementType.PARAM, Constants.PHASE_PARAM);

    return context.<ClusterElement>getContextElementList(ContextElementType.CLUSTER)
        .stream()
        .filter(clusterElement -> phaseElement.getInfraMappingId().equals(clusterElement.getInfraMappingId()))
        .findFirst()
        .orElse(null);
  }

  @Override
  public void handleAbortEvent(ExecutionContext context) {}

  /**
   * Gets service type.
   */
  public String getServiceType() {
    return serviceType.name();
  }

  /**
   * Sets service type.
   */
  public void setServiceType(String serviceType) {
    try {
      this.serviceType = ServiceType.valueOf(serviceType);
    } catch (IllegalArgumentException e) {
      this.serviceType = ServiceType.None;
    }
  }

  public String getPort() {
    return port.toString();
  }

  public void setPort(String port) {
    this.port = Integer.parseInt(port);
  }

  public String getTargetPort() {
    return targetPort.toString();
  }

  public void setTargetPort(String targetPort) {
    this.targetPort = Integer.parseInt(targetPort);
  }

  public String getProtocol() {
    return protocol.name();
  }

  public void setProtocol(String protocol) {
    try {
      this.protocol = PortProtocol.valueOf(protocol);
    } catch (IllegalArgumentException e) {
      this.protocol = PortProtocol.TCP;
    }
  }

  public String getClusterIP() {
    return clusterIP;
  }

  public void setClusterIP(String clusterIP) {
    this.clusterIP = clusterIP;
  }

  public String getExternalIPs() {
    return externalIPs;
  }

  public void setExternalIPs(String externalIPs) {
    this.externalIPs = externalIPs;
  }

  public String getLoadBalancerIP() {
    return loadBalancerIP;
  }

  public void setLoadBalancerIP(String loadBalancerIP) {
    this.loadBalancerIP = loadBalancerIP;
  }

  public String getNodePort() {
    return nodePort.toString();
  }

  public void setNodePort(String nodePort) {
    this.nodePort = Integer.parseInt(nodePort);
  }

  public String getExternalName() {
    return externalName;
  }

  public void setExternalName(String externalName) {
    this.externalName = externalName;
  }

  private enum ServiceType { None, ClusterIP, LoadBalancer, NodePort, ExternalName }

  private enum PortProtocol { TCP, UDP }

  public static final class KubernetesReplicationControllerSetupBuilder {
    private String id;
    private String name;
    private ContextElementType requiredContextElementType;
    private String stateType;
    private boolean rollback;
    private String serviceType;

    private KubernetesReplicationControllerSetupBuilder() {}

    public static KubernetesReplicationControllerSetupBuilder aKubernetesReplicationControllerSetup() {
      return new KubernetesReplicationControllerSetupBuilder();
    }

    public KubernetesReplicationControllerSetupBuilder withId(String id) {
      this.id = id;
      return this;
    }

    public KubernetesReplicationControllerSetupBuilder withName(String name) {
      this.name = name;
      return this;
    }

    public KubernetesReplicationControllerSetupBuilder withRequiredContextElementType(
        ContextElementType requiredContextElementType) {
      this.requiredContextElementType = requiredContextElementType;
      return this;
    }

    public KubernetesReplicationControllerSetupBuilder withStateType(String stateType) {
      this.stateType = stateType;
      return this;
    }

    public KubernetesReplicationControllerSetupBuilder withRollback(boolean rollback) {
      this.rollback = rollback;
      return this;
    }

    public KubernetesReplicationControllerSetupBuilder withServiceType(String serviceType) {
      this.serviceType = serviceType;
      return this;
    }

    public KubernetesReplicationControllerSetupBuilder but() {
      return aKubernetesReplicationControllerSetup()
          .withId(id)
          .withName(name)
          .withRequiredContextElementType(requiredContextElementType)
          .withStateType(stateType)
          .withRollback(rollback)
          .withServiceType(serviceType);
    }

    public KubernetesReplicationControllerSetup build() {
      KubernetesReplicationControllerSetup kubernetesReplicationControllerSetup =
          new KubernetesReplicationControllerSetup(name);
      kubernetesReplicationControllerSetup.setId(id);
      kubernetesReplicationControllerSetup.setRequiredContextElementType(requiredContextElementType);
      kubernetesReplicationControllerSetup.setStateType(stateType);
      kubernetesReplicationControllerSetup.setRollback(rollback);
      kubernetesReplicationControllerSetup.setServiceType(serviceType);
      return kubernetesReplicationControllerSetup;
    }
  }
}<|MERGE_RESOLUTION|>--- conflicted
+++ resolved
@@ -1,5 +1,6 @@
 package software.wings.sm.states;
 
+import static org.apache.commons.lang.StringUtils.isEmpty;
 import static org.apache.commons.lang.StringUtils.isNotEmpty;
 import static org.awaitility.Awaitility.with;
 import static software.wings.api.ContainerServiceElement.ContainerServiceElementBuilder.aContainerServiceElement;
@@ -7,7 +8,6 @@
 import static software.wings.sm.ExecutionResponse.Builder.anExecutionResponse;
 import static software.wings.sm.StateType.KUBERNETES_REPLICATION_CONTROLLER_SETUP;
 
-import com.google.api.client.util.Base64;
 import com.google.common.collect.ImmutableList;
 import com.google.common.collect.ImmutableMap;
 import com.google.common.collect.Lists;
@@ -18,6 +18,7 @@
 import io.fabric8.kubernetes.api.model.HostPathVolumeSource;
 import io.fabric8.kubernetes.api.model.LoadBalancerIngress;
 import io.fabric8.kubernetes.api.model.LoadBalancerStatus;
+import io.fabric8.kubernetes.api.model.LocalObjectReference;
 import io.fabric8.kubernetes.api.model.Quantity;
 import io.fabric8.kubernetes.api.model.ReplicationController;
 import io.fabric8.kubernetes.api.model.ReplicationControllerBuilder;
@@ -31,6 +32,7 @@
 import io.fabric8.kubernetes.api.model.Volume;
 import io.fabric8.kubernetes.api.model.VolumeBuilder;
 import org.awaitility.core.ConditionTimeoutException;
+import org.bouncycastle.asn1.dvcs.ServiceType;
 import org.mongodb.morphia.annotations.Transient;
 import org.slf4j.Logger;
 import org.slf4j.LoggerFactory;
@@ -50,6 +52,7 @@
 import software.wings.beans.artifact.ArtifactStream;
 import software.wings.beans.artifact.ArtifactStreamType;
 import software.wings.beans.artifact.ArtifactoryArtifactStream;
+import software.wings.beans.artifact.ArtifactoryDockerArtifactStream;
 import software.wings.beans.artifact.DockerArtifactStream;
 import software.wings.beans.config.ArtifactoryConfig;
 import software.wings.beans.container.KubernetesContainerTask;
@@ -163,83 +166,35 @@
                                                .put("revision", Integer.toString(revision))
                                                .build();
 
-<<<<<<< HEAD
-    //    kubernetesContainerService.createNamespace(kubernetesConfig);
-    String secretName = "";
-    if (isNotEmpty(imageDetails.username) && isNotEmpty(imageDetails.password)) {
-      secretName = KubernetesConvention.getKubernetesServiceName(app.getName(), serviceName, env) + "-secret";
-      kubernetesContainerService.createSecret(kubernetesConfig, createSecret(imageDetails, secretName));
-    }
-
+    String secretName =
+        KubernetesConvention.getKubernetesSecretName(app.getName(), serviceName, env, imageDetails.sourceName);
+    kubernetesContainerService.createOrReplaceSecret(kubernetesConfig, createRegistrySecret(serviceName, imageDetails));
     kubernetesContainerService.createController(kubernetesConfig,
         createReplicationControllerDefinition(
-            replicationControllerName, controllerLabels, serviceId, imageDetails.name, secretName, app));
-=======
-    String kubernetesServiceName = KubernetesConvention.getKubernetesServiceName(app.getName(), serviceName, env);
-    Secret secret = createRegistrySecret(kubernetesConfig, kubernetesServiceName, imageDetails);
-
-    kubernetesContainerService.createController(kubernetesConfig,
-        createReplicationControllerDefinition(
-            replicationControllerName, controllerLabels, serviceId, imageDetails.name, app, secret));
->>>>>>> 9c963e0a
+            replicationControllerName, controllerLabels, serviceId, imageDetails.name, app, secretName));
 
     String serviceClusterIP = null;
     String serviceLoadBalancerEndpoint = null;
 
+    String kubernetesServiceName = KubernetesConvention.getKubernetesServiceName(app.getName(), serviceName, env);
     Service service = kubernetesContainerService.getService(kubernetesConfig, kubernetesServiceName);
 
     if (serviceType != null && serviceType != ServiceType.None) {
-<<<<<<< HEAD
-      kubernetesServiceName = KubernetesConvention.getKubernetesServiceName(app.getName(), serviceName, env);
-      Service service = kubernetesContainerService.getService(kubernetesConfig, kubernetesServiceName);
-      // TODO(brett): Handle case where service definition has changed
-      if (service == null) {
-        logger.info("Kubernetes service {} does not exist. Creating.", kubernetesServiceName);
-        service = kubernetesContainerService.createService(
-            kubernetesConfig, createServiceDefinition(kubernetesServiceName, serviceLabels));
-=======
       Service serviceDefinition = createServiceDefinition(kubernetesServiceName, serviceLabels);
       if (service != null) {
         // Keep the previous load balancer IP if it exists and a new one was not specified
         LoadBalancerStatus loadBalancer = service.getStatus().getLoadBalancer();
-        if (serviceType == ServiceType.LoadBalancer && isNullOrEmpty(loadBalancerIP) && loadBalancer != null
+        if (serviceType == ServiceType.LoadBalancer && isEmpty(loadBalancerIP) && loadBalancer != null
             && !loadBalancer.getIngress().isEmpty()) {
           loadBalancerIP = loadBalancer.getIngress().get(0).getIp();
           serviceDefinition = createServiceDefinition(kubernetesServiceName, serviceLabels);
         }
->>>>>>> 9c963e0a
       }
       service = kubernetesContainerService.createOrReplaceService(kubernetesConfig, serviceDefinition);
       serviceClusterIP = service.getSpec().getClusterIP();
-<<<<<<< HEAD
-      LoadBalancerStatus loadBalancer = service.getStatus().getLoadBalancer();
-
-      if (loadBalancer != null) {
-        // TODO(brett): Handle AWS load balancer creation
-        if (loadBalancer.getIngress().isEmpty()) {
-          String finalKubernetesServiceName = kubernetesServiceName;
-
-          with()
-              .pollInterval(1, TimeUnit.SECONDS)
-              .await()
-              .atMost(60, TimeUnit.SECONDS)
-              .until(()
-                         -> !kubernetesContainerService.getService(kubernetesConfig, finalKubernetesServiceName)
-                                 .getStatus()
-                                 .getLoadBalancer()
-                                 .getIngress()
-                                 .isEmpty());
-
-          loadBalancer = kubernetesContainerService.getService(kubernetesConfig, finalKubernetesServiceName)
-                             .getStatus()
-                             .getLoadBalancer();
-        }
-        serviceLoadBalancerIP = loadBalancer.getIngress().get(0).getIp();
-=======
 
       if (serviceType == ServiceType.LoadBalancer) {
         serviceLoadBalancerEndpoint = waitForLoadBalancerEndpoint(kubernetesConfig, service);
->>>>>>> 9c963e0a
       }
     } else if (service != null) {
       logger.info("Kubernetes service type set to 'None'. Deleting existing service [{}]", kubernetesServiceName);
@@ -264,32 +219,24 @@
                                     .withKubernetesReplicationControllerName(replicationControllerName)
                                     .withKubernetesServiceName(kubernetesServiceName)
                                     .withKubernetesServiceClusterIP(serviceClusterIP)
-<<<<<<< HEAD
-                                    .withKubernetesServiceLoadBalancerIP(serviceLoadBalancerIP)
-=======
                                     .withKubernetesServiceLoadBalancerEndpoint(serviceLoadBalancerEndpoint)
->>>>>>> 9c963e0a
                                     .withDockerImageName(imageDetails.name)
                                     .build())
         .build();
   }
 
-  private Secret createRegistrySecret(
-      KubernetesConfig kubernetesConfig, String kubernetesServiceName, ImageDetails imageDetails) {
-    String secretName = (kubernetesServiceName + "-" + imageDetails.sourceName).replaceAll("[^A-Za-z0-9]", "-");
+  private Secret createRegistrySecret(String secretName, ImageDetails imageDetails) {
     String credentialData = String.format(
         DOCKER_REGISTRY_CREDENTIAL_TEMPLATE, imageDetails.registryUrl, imageDetails.username, imageDetails.password);
     logger.info("Setting secret [{}]", secretName);
-    Secret newSecret =
-        new SecretBuilder()
-            .withData(ImmutableMap.of(".dockercfg", new String(Base64.getEncoder().encode(credentialData.getBytes()))))
-            .withNewMetadata()
-            .withName(secretName)
-            .endMetadata()
-            .withType("kubernetes.io/dockercfg")
-            .withKind("Secret")
-            .build();
-    return kubernetesContainerService.createOrReplaceSecret(kubernetesConfig, newSecret);
+    return new SecretBuilder()
+        .withData(ImmutableMap.of(".dockercfg", new String(Base64.getEncoder().encode(credentialData.getBytes()))))
+        .withNewMetadata()
+        .withName(secretName)
+        .endMetadata()
+        .withType("kubernetes.io/dockercfg")
+        .withKind("Secret")
+        .build();
   }
 
   private String waitForLoadBalancerEndpoint(KubernetesConfig kubernetesConfig, Service service) {
@@ -304,7 +251,7 @@
             LoadBalancerStatus loadBalancerStatus =
                 kubernetesContainerService.getService(kubernetesConfig, serviceName).getStatus().getLoadBalancer();
             boolean loadBalancerReady = !loadBalancerStatus.getIngress().isEmpty();
-            if (loadBalancerReady && !isNullOrEmpty(this.loadBalancerIP)) {
+            if (loadBalancerReady && isNotEmpty(this.loadBalancerIP)) {
               loadBalancerReady = this.loadBalancerIP.equals(loadBalancerStatus.getIngress().get(0).getIp());
             }
             return loadBalancerReady;
@@ -317,8 +264,8 @@
             kubernetesContainerService.getService(kubernetesConfig, serviceName).getStatus().getLoadBalancer();
       }
       LoadBalancerIngress loadBalancerIngress = loadBalancer.getIngress().get(0);
-      loadBalancerEndpoint = !isNullOrEmpty(loadBalancerIngress.getHostname()) ? loadBalancerIngress.getHostname()
-                                                                               : loadBalancerIngress.getIp();
+      loadBalancerEndpoint = isNotEmpty(loadBalancerIngress.getHostname()) ? loadBalancerIngress.getHostname()
+                                                                           : loadBalancerIngress.getIp();
     }
     logger.info("Service [{}] load balancer is ready with endpoint [{}].", serviceName);
     return loadBalancerEndpoint;
@@ -349,11 +296,7 @@
    * Creates replication controller definition
    */
   private ReplicationController createReplicationControllerDefinition(String replicationControllerName,
-<<<<<<< HEAD
-      Map<String, String> controllerLabels, String serviceId, String imageName, String secretName, Application app) {
-=======
-      Map<String, String> controllerLabels, String serviceId, String imageName, Application app, Secret secret) {
->>>>>>> 9c963e0a
+      Map<String, String> controllerLabels, String serviceId, String imageName, Application app, String secretName) {
     KubernetesContainerTask kubernetesContainerTask =
         (KubernetesContainerTask) serviceResourceService.getContainerTaskByDeploymentType(
             app.getAppId(), serviceId, DeploymentType.KUBERNETES.name());
@@ -404,10 +347,9 @@
         .addToLabels(controllerLabels)
         .endMetadata()
         .withNewSpec()
-        .addNewImagePullSecret(secret.getMetadata().getName())
         .addToContainers(containerDefinitions.toArray(new Container[containerDefinitions.size()]))
+        .addToVolumes(volumeList.toArray(new Volume[volumeList.size()]))
         .addNewImagePullSecret(secretName)
-        .addToVolumes(volumeList.toArray(new Volume[volumeList.size()]))
         .endSpec()
         .endTemplate()
         .endSpec()
@@ -520,43 +462,10 @@
 
   private class ImageDetails {
     String name;
-<<<<<<< HEAD
-    String registryUrl;
-    String username;
-    String password;
-    String email;
-    String authToken;
-  }
-
-  private Secret createSecret(ImageDetails imageDetails, String name) {
-    //    String dockercfg = String.format("{\"%s\":{\"auth\":\"%s\",\"email\":\"%s\"}}", imageDetails.registryUrl,
-    //    imageDetails.authToken, imageDetails.email);
-    String dockercfg =
-        String.format("{\"%s\":{\"username\":\"%s\",\"password\":\"%s\", \"email\":\"%s\", \"auth\":\"%s\"}}",
-            imageDetails.registryUrl, imageDetails.username, imageDetails.password, imageDetails.email,
-            imageDetails.authToken);
-
-    //    return new
-    //    SecretBuilder().withApiVersion("v1").withKind("Secret").withNewMetadata().withName(name).endMetadata()
-    //        .withData(ImmutableMap.of(".dockerconfigjson",
-    //        "eyJodHRwczovL3JlZ2lzdHJ5Lmh1Yi5kb2NrZXIuY29tIjogeyJhdXRoIjogImQybHVaM053YkhWbmFXNXpPbGNoYm1kelFFUnZZMnRsY2toMVlnPT0ifX0K"))
-    //        .withType("kubernetes.io/dockerconfigjson").build();
-    return new SecretBuilder()
-        .withApiVersion("v1")
-        .withKind("Secret")
-        .withNewMetadata()
-        .withName(name)
-        .withNamespace("harness")
-        .endMetadata()
-        .withData(ImmutableMap.of(".dockerconfigjson", Base64.encodeBase64String(dockercfg.getBytes())))
-        .withType("kubernetes.io/dockerconfigjson")
-        .build();
-=======
     String sourceName;
     String registryUrl;
     String username;
     String password;
->>>>>>> 9c963e0a
   }
 
   /**
@@ -569,19 +478,6 @@
     if (artifactStream.getArtifactStreamType().equals(ArtifactStreamType.DOCKER.name())) {
       DockerArtifactStream dockerArtifactStream = (DockerArtifactStream) artifactStream;
       imageDetails.name = dockerArtifactStream.getImageName();
-<<<<<<< HEAD
-      DockerConfig dockerConfig = (DockerConfig) settingsService.get(settingId).getValue();
-      imageDetails.registryUrl = dockerConfig.getDockerRegistryUrl();
-      // imageDetails.registryUrl = "registry.hub.docker.com";
-      imageDetails.username = dockerConfig.getUsername();
-      imageDetails.password = new String(dockerConfig.getPassword());
-      imageDetails.email = "plugins@wings.software";
-      imageDetails.authToken = Base64.encodeBase64String(
-          String.format("%s:%s", dockerConfig.getUsername(), new String(dockerConfig.getPassword())).getBytes());
-    } else if (artifactStream.getArtifactStreamType().equals(ArtifactStreamType.ARTIFACTORY.name())) {
-      ArtifactoryDockerArtifactStream artifactoryArtifactStream = (ArtifactoryDockerArtifactStream) artifactStream;
-      imageDetails.name = artifactoryArtifactStream.getImageName();
-=======
       imageDetails.sourceName = dockerArtifactStream.getSourceName();
       DockerConfig dockerConfig = (DockerConfig) settingsService.get(settingId).getValue();
       imageDetails.registryUrl = dockerConfig.getDockerRegistryUrl();
@@ -591,15 +487,10 @@
       ArtifactoryArtifactStream artifactoryArtifactStream = (ArtifactoryArtifactStream) artifactStream;
       imageDetails.name = artifactoryArtifactStream.getImageName();
       imageDetails.sourceName = artifactoryArtifactStream.getSourceName();
->>>>>>> 9c963e0a
       ArtifactoryConfig artifactoryConfig = (ArtifactoryConfig) settingsService.get(settingId).getValue();
       imageDetails.registryUrl = artifactoryConfig.getArtifactoryUrl();
       imageDetails.username = artifactoryConfig.getUsername();
       imageDetails.password = new String(artifactoryConfig.getPassword());
-<<<<<<< HEAD
-      imageDetails.authToken = "???";
-=======
->>>>>>> 9c963e0a
     } else {
       throw new WingsException(ErrorCode.INVALID_REQUEST, "message",
           artifactStream.getArtifactStreamType() + " artifact source can't be used for Containers");
