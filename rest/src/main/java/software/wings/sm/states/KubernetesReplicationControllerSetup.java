package software.wings.sm.states;

import static com.google.common.base.Strings.isNullOrEmpty;
import static org.awaitility.Awaitility.with;
import static software.wings.api.ContainerServiceElement.ContainerServiceElementBuilder.aContainerServiceElement;
import static software.wings.api.KubernetesReplicationControllerExecutionData.KubernetesReplicationControllerExecutionDataBuilder.aKubernetesReplicationControllerExecutionData;
import static software.wings.sm.ExecutionResponse.Builder.anExecutionResponse;
import static software.wings.sm.StateType.KUBERNETES_REPLICATION_CONTROLLER_SETUP;

import com.google.common.collect.ImmutableList;
import com.google.common.collect.ImmutableMap;
import com.google.common.collect.Lists;
import com.google.inject.Inject;

import io.fabric8.kubernetes.api.model.Container;
import io.fabric8.kubernetes.api.model.ContainerBuilder;
import io.fabric8.kubernetes.api.model.HostPathVolumeSource;
import io.fabric8.kubernetes.api.model.LoadBalancerIngress;
import io.fabric8.kubernetes.api.model.LoadBalancerStatus;
import io.fabric8.kubernetes.api.model.LocalObjectReference;
import io.fabric8.kubernetes.api.model.ObjectMetaBuilder;
import io.fabric8.kubernetes.api.model.Quantity;
import io.fabric8.kubernetes.api.model.ReplicationController;
import io.fabric8.kubernetes.api.model.ReplicationControllerBuilder;
import io.fabric8.kubernetes.api.model.ReplicationControllerList;
import io.fabric8.kubernetes.api.model.Secret;
import io.fabric8.kubernetes.api.model.SecretBuilder;
import io.fabric8.kubernetes.api.model.Service;
import io.fabric8.kubernetes.api.model.ServiceBuilder;
import io.fabric8.kubernetes.api.model.ServicePortBuilder;
import io.fabric8.kubernetes.api.model.ServiceSpecBuilder;
import io.fabric8.kubernetes.api.model.Volume;
import io.fabric8.kubernetes.api.model.VolumeBuilder;
import org.awaitility.core.ConditionTimeoutException;
import org.mongodb.morphia.annotations.Transient;
import org.slf4j.Logger;
import org.slf4j.LoggerFactory;
import software.wings.api.ClusterElement;
import software.wings.api.ContainerServiceElement;
import software.wings.api.DeploymentType;
import software.wings.api.PhaseElement;
import software.wings.beans.Application;
import software.wings.beans.DirectKubernetesInfrastructureMapping;
import software.wings.beans.DockerConfig;
import software.wings.beans.ErrorCode;
import software.wings.beans.GcpKubernetesInfrastructureMapping;
import software.wings.beans.InfrastructureMapping;
import software.wings.beans.KubernetesConfig;
import software.wings.beans.SettingAttribute;
import software.wings.beans.artifact.Artifact;
import software.wings.beans.artifact.ArtifactStream;
import software.wings.beans.artifact.ArtifactStreamType;
import software.wings.beans.artifact.ArtifactoryDockerArtifactStream;
import software.wings.beans.artifact.DockerArtifactStream;
import software.wings.beans.container.KubernetesContainerTask;
import software.wings.cloudprovider.gke.GkeClusterService;
import software.wings.cloudprovider.gke.KubernetesContainerService;
import software.wings.common.Constants;
import software.wings.exception.WingsException;
import software.wings.service.intfc.ArtifactStreamService;
import software.wings.service.intfc.InfrastructureMappingService;
import software.wings.service.intfc.ServiceResourceService;
import software.wings.service.intfc.SettingsService;
import software.wings.sm.ContextElementType;
import software.wings.sm.ExecutionContext;
import software.wings.sm.ExecutionResponse;
import software.wings.sm.ExecutionStatus;
import software.wings.sm.State;
import software.wings.sm.WorkflowStandardParams;
import software.wings.utils.KubernetesConvention;

import java.util.ArrayList;
import java.util.Arrays;
import java.util.Base64;
import java.util.HashMap;
import java.util.List;
import java.util.Map;
import java.util.concurrent.TimeUnit;
import java.util.stream.Collectors;

/**
 * Created by brett on 3/1/17
 */
public class KubernetesReplicationControllerSetup extends State {
  private static final Logger logger = LoggerFactory.getLogger(KubernetesReplicationControllerSetup.class);
  //{"https://index.docker.io/v1/":{"username":"wingsplugins","password":"password","email":"suport@harness.io"}}
  private static final String DOCKER_REGISTRY_CREDENTIAL_TEMPLATE =
      "{\"%s\":{\"username\":\"%s\",\"password\":\"%s\",\"email\":\"support@harness.io\"}}";
  private ServiceType serviceType;
  private Integer port;
  private Integer targetPort;
  private PortProtocol protocol;
  private String clusterIP;
  private String externalIPs;
  private String loadBalancerIP;
  private Integer nodePort;
  private String externalName;
  @Inject @Transient private transient GkeClusterService gkeClusterService;
  @Inject @Transient private transient KubernetesContainerService kubernetesContainerService;
  @Inject @Transient private transient SettingsService settingsService;
  @Inject @Transient private transient ServiceResourceService serviceResourceService;
  @Inject @Transient private transient InfrastructureMappingService infrastructureMappingService;
  @Inject @Transient private transient ArtifactStreamService artifactStreamService;

  /**
   * Instantiates a new state.
   */
  public KubernetesReplicationControllerSetup(String name) {
    super(name, KUBERNETES_REPLICATION_CONTROLLER_SETUP.name());
  }

  @Override
  public ExecutionResponse execute(ExecutionContext context) {
    PhaseElement phaseElement = context.getContextElement(ContextElementType.PARAM, Constants.PHASE_PARAM);
    String serviceId = phaseElement.getServiceElement().getUuid();

    WorkflowStandardParams workflowStandardParams = context.getContextElement(ContextElementType.STANDARD);
    Artifact artifact = workflowStandardParams.getArtifactForService(serviceId);
    ArtifactStream artifactStream = artifactStreamService.get(artifact.getAppId(), artifact.getArtifactStreamId());

    String imageName = fetchArtifactImageName(artifactStream);

    Application app = workflowStandardParams.getApp();
    String env = workflowStandardParams.getEnv().getName();

    InfrastructureMapping infrastructureMapping =
        infrastructureMappingService.get(app.getUuid(), phaseElement.getInfraMappingId());
    if (infrastructureMapping == null
        || !(infrastructureMapping instanceof GcpKubernetesInfrastructureMapping
               || infrastructureMapping instanceof DirectKubernetesInfrastructureMapping)) {
      throw new WingsException(ErrorCode.INVALID_REQUEST, "message", "Invalid infrastructure type");
    }

    SettingAttribute computeProviderSetting = settingsService.get(infrastructureMapping.getComputeProviderSettingId());
    String serviceName = serviceResourceService.get(app.getUuid(), serviceId).getName();

    String clusterName;
    KubernetesConfig kubernetesConfig;
    if (infrastructureMapping instanceof GcpKubernetesInfrastructureMapping) {
      clusterName = ((GcpKubernetesInfrastructureMapping) infrastructureMapping).getClusterName();
      if (Constants.RUNTIME.equals(clusterName)) {
        clusterName = getClusterElement(context).getName();
      }
      kubernetesConfig = gkeClusterService.getCluster(computeProviderSetting, clusterName);
    } else {
      clusterName = ((DirectKubernetesInfrastructureMapping) infrastructureMapping).getClusterName();
      kubernetesConfig = ((DirectKubernetesInfrastructureMapping) infrastructureMapping).createKubernetesConfig();
    }

    String lastReplicationControllerName = lastReplicationController(
        kubernetesConfig, KubernetesConvention.getReplicationControllerNamePrefix(app.getName(), serviceName, env));

    int revision = KubernetesConvention.getRevisionFromControllerName(lastReplicationControllerName) + 1;
    String replicationControllerName =
        KubernetesConvention.getReplicationControllerName(app.getName(), serviceName, env, revision);

    Secret secret = getOrCreateRegistrySecret(kubernetesConfig,
        KubernetesConvention.getReplicationControllerName(app.getName(), serviceName, env), artifactStream);

    Map<String, String> serviceLabels = ImmutableMap.<String, String>builder()
                                            .put("app", KubernetesConvention.getLabelValue(app.getName()))
                                            .put("service", KubernetesConvention.getLabelValue(serviceName))
                                            .put("env", KubernetesConvention.getLabelValue(env))
                                            .build();

    Map<String, String> controllerLabels = ImmutableMap.<String, String>builder()
                                               .putAll(serviceLabels)
                                               .put("revision", Integer.toString(revision))
                                               .build();

    kubernetesContainerService.createController(kubernetesConfig,
        createReplicationControllerDefinition(
            replicationControllerName, controllerLabels, serviceId, imageName, app, secret));

    String kubernetesServiceName = KubernetesConvention.getKubernetesServiceName(app.getName(), serviceName, env);
    String serviceClusterIP = null;
    String serviceLoadBalancerEndpoint = null;

    Service service = kubernetesContainerService.getService(kubernetesConfig, kubernetesServiceName);

    if (serviceType != null && serviceType != ServiceType.None) {
      Service serviceDefinition = createServiceDefinition(kubernetesServiceName, serviceLabels);
      if (service != null) {
        // Keep the previous load balancer IP if it exists and a new one was not specified
        LoadBalancerStatus loadBalancer = service.getStatus().getLoadBalancer();
        if (serviceType == ServiceType.LoadBalancer && isNullOrEmpty(loadBalancerIP) && loadBalancer != null
            && !loadBalancer.getIngress().isEmpty()) {
          loadBalancerIP = loadBalancer.getIngress().get(0).getIp();
          serviceDefinition = createServiceDefinition(kubernetesServiceName, serviceLabels);
        }
      }
      service = kubernetesContainerService.createOrReplaceService(kubernetesConfig, serviceDefinition);
      serviceClusterIP = service.getSpec().getClusterIP();

      if (serviceType == ServiceType.LoadBalancer) {
        serviceLoadBalancerEndpoint = waitForLoadBalancerEndpoint(kubernetesConfig, service);
      }
    } else if (service != null) {
      logger.info("Kubernetes service type set to 'None'. Deleting existing service [{}]", kubernetesServiceName);
      kubernetesContainerService.deleteService(kubernetesConfig, kubernetesServiceName);
    }

    ContainerServiceElement containerServiceElement = aContainerServiceElement()
                                                          .withUuid(serviceId)
                                                          .withName(replicationControllerName)
                                                          .withOldName(lastReplicationControllerName)
                                                          .withClusterName(clusterName)
                                                          .withDeploymentType(DeploymentType.KUBERNETES)
                                                          .withInfraMappingId(phaseElement.getInfraMappingId())
                                                          .build();

    return anExecutionResponse()
        .withExecutionStatus(ExecutionStatus.SUCCESS)
        .addContextElement(containerServiceElement)
        .addNotifyElement(containerServiceElement)
        .withStateExecutionData(aKubernetesReplicationControllerExecutionData()
                                    .withGkeClusterName(clusterName)
                                    .withKubernetesReplicationControllerName(replicationControllerName)
                                    .withKubernetesServiceName(kubernetesServiceName)
                                    .withKubernetesServiceClusterIP(serviceClusterIP)
                                    .withKubernetesServiceLoadBalancerEndpoint(serviceLoadBalancerEndpoint)
                                    .withDockerImageName(imageName)
                                    .build())
        .build();
  }

<<<<<<< HEAD
  private String waitForLoadBalancerEndpoint(KubernetesConfig kubernetesConfig, Service service) {
    String loadBalancerEndpoint = null;
    String serviceName = service.getMetadata().getName();
=======
  private Secret getOrCreateRegistrySecret(
      KubernetesConfig kubernetesConfig, String replicationControllerName, ArtifactStream artifactStream) {
    SettingAttribute dockerBuildSource = settingsService.get(artifactStream.getSettingId());
    DockerConfig dockerConfig = null;
    if (dockerBuildSource.getValue() instanceof DockerConfig) {
      dockerConfig = (DockerConfig) dockerBuildSource.getValue();
    } else { // TODO:: revisit this logic. Can be simplified
      logger.error("Can't create registry secret for {}", replicationControllerName);
      return null;
    }

    String dockerRegistryUrl = dockerConfig.getDockerRegistryUrl();
    String username = dockerConfig.getUsername();
    char[] password = dockerConfig.getPassword();

    String credentialFormat =
        String.format(DOCKER_REGISTRY_CREDENTIAL_TEMPLATE, dockerRegistryUrl, username, new String(password));
    byte[] base64EncodedCredentials = Base64.getEncoder().encode(credentialFormat.getBytes());

    String secretName =
        (replicationControllerName + "_" + artifactStream.getSourceName()).replaceAll("[^A-Za-z0-9]", "-");
    Secret secret = kubernetesContainerService.getSecret(kubernetesConfig, secretName);
    if (secret == null) { // TODO:: Deep compare for credential update
      logger.info("No Secret found for replication controller [{}], creating new", replicationControllerName);
      Secret newSecret = new SecretBuilder()
                             .withData(ImmutableMap.of(".dockercfg", new String(base64EncodedCredentials)))
                             .withMetadata(new ObjectMetaBuilder().withName(secretName).build())
                             .withType("kubernetes.io/dockercfg")
                             .withKind("Secret")
                             .build();
      secret = kubernetesContainerService.createSecret(kubernetesConfig, newSecret);
    }
    return secret;
  }

  private String waitForLoadBalancerIP(KubernetesConfig kubernetesConfig, Service service) {
    String loadBalancerIP = null;
>>>>>>> 0c50307c
    LoadBalancerStatus loadBalancer = service.getStatus().getLoadBalancer();
    if (loadBalancer != null) {
      if (loadBalancer.getIngress().isEmpty()) {
        logger.info("Waiting for service [{}] load balancer to be ready.", serviceName);
        try {
          with().pollInterval(1, TimeUnit.SECONDS).await().atMost(60, TimeUnit.SECONDS).until(() -> {
            LoadBalancerStatus loadBalancerStatus =
                kubernetesContainerService.getService(kubernetesConfig, serviceName).getStatus().getLoadBalancer();
            boolean loadBalancerReady = !loadBalancerStatus.getIngress().isEmpty();
            if (loadBalancerReady && !isNullOrEmpty(this.loadBalancerIP)) {
              loadBalancerReady = this.loadBalancerIP.equals(loadBalancerStatus.getIngress().get(0).getIp());
            }
            return loadBalancerReady;
          });
        } catch (ConditionTimeoutException e) {
          logger.warn("Timed out waiting for service [{}] load balancer to be ready.", serviceName);
          return null;
        }
        loadBalancer =
            kubernetesContainerService.getService(kubernetesConfig, serviceName).getStatus().getLoadBalancer();
      }
      LoadBalancerIngress loadBalancerIngress = loadBalancer.getIngress().get(0);
      loadBalancerEndpoint = !isNullOrEmpty(loadBalancerIngress.getHostname()) ? loadBalancerIngress.getHostname()
                                                                               : loadBalancerIngress.getIp();
    }
    logger.info("Service [{}] load balancer is ready with endpoint [{}].", serviceName);
    return loadBalancerEndpoint;
  }

  private String lastReplicationController(KubernetesConfig kubernetesConfig, String controllerNamePrefix) {
    ReplicationControllerList replicationControllers = kubernetesContainerService.listControllers(kubernetesConfig);
    if (replicationControllers == null) {
      return null;
    }

    ReplicationController lastReplicationController = null;
    for (ReplicationController controller : replicationControllers.getItems()
                                                .stream()
                                                .filter(c -> c.getMetadata().getName().startsWith(controllerNamePrefix))
                                                .collect(Collectors.toList())) {
      if (lastReplicationController == null
          || controller.getMetadata().getCreationTimestamp().compareTo(
                 lastReplicationController.getMetadata().getCreationTimestamp())
              > 0) {
        lastReplicationController = controller;
      }
    }
    return lastReplicationController != null ? lastReplicationController.getMetadata().getName() : null;
  }

  /**
   * Creates replication controller definition
   */
  private ReplicationController createReplicationControllerDefinition(String replicationControllerName,
      Map<String, String> controllerLabels, String serviceId, String imageName, Application app, Secret secret) {
    KubernetesContainerTask kubernetesContainerTask =
        (KubernetesContainerTask) serviceResourceService.getContainerTaskByDeploymentType(
            app.getAppId(), serviceId, DeploymentType.KUBERNETES.name());

    if (kubernetesContainerTask == null) {
      kubernetesContainerTask = new KubernetesContainerTask();
      KubernetesContainerTask.ContainerDefinition containerDefinition =
          new KubernetesContainerTask.ContainerDefinition();
      containerDefinition.setMemory(256);
      kubernetesContainerTask.setContainerDefinitions(Lists.newArrayList(containerDefinition));
    }

    String containerName = KubernetesConvention.getContainerName(imageName);

    List<Container> containerDefinitions =
        kubernetesContainerTask.getContainerDefinitions()
            .stream()
            .map(containerDefinition -> createContainerDefinition(imageName, containerName, containerDefinition))
            .collect(Collectors.toList());

    List<Volume> volumeList = new ArrayList<>();
    kubernetesContainerTask.getContainerDefinitions().forEach(containerDefinition -> {
      if (containerDefinition.getStorageConfigurations() != null) {
        volumeList.addAll(
            containerDefinition.getStorageConfigurations()
                .stream()
                .map(storageConfiguration
                    -> new VolumeBuilder()
                           .withName(KubernetesConvention.getVolumeName(storageConfiguration.getHostSourcePath()))
                           .withHostPath(new HostPathVolumeSource(storageConfiguration.getHostSourcePath()))
                           .build())
                .collect(Collectors.toList()));
      }
    });

    return new ReplicationControllerBuilder()
        .withApiVersion("v1")
        .withNewMetadata()
        .withName(replicationControllerName)
        .addToLabels(controllerLabels)
        .endMetadata()
        .withNewSpec()
        .withReplicas(0)
        .withSelector(controllerLabels)
        .withNewTemplate()
        .withNewMetadata()
        .addToLabels(controllerLabels)
        .endMetadata()
        .withNewSpec()
        .withImagePullSecrets(new LocalObjectReference(secret.getMetadata().getName()))
        .addToContainers(containerDefinitions.toArray(new Container[containerDefinitions.size()]))
        .addToVolumes(volumeList.toArray(new Volume[volumeList.size()]))
        .endSpec()
        .endTemplate()
        .endSpec()
        .build();
  }

  /**
   * Creates service definition
   */
  private io.fabric8.kubernetes.api.model.Service createServiceDefinition(
      String serviceName, Map<String, String> serviceLabels) {
    ServiceSpecBuilder spec = new ServiceSpecBuilder().addToSelector(serviceLabels).withType(serviceType.name());

    if (serviceType != ServiceType.ExternalName) {
      ServicePortBuilder servicePort = new ServicePortBuilder()
                                           .withProtocol(protocol.name())
                                           .withPort(port)
                                           .withNewTargetPort()
                                           .withIntVal(targetPort)
                                           .endTargetPort();
      if (serviceType == ServiceType.NodePort && nodePort != null) {
        servicePort.withNodePort(nodePort);
      }
      spec.withPorts(ImmutableList.of(servicePort.build())); // TODO:: Allow more than one port

      if (serviceType == ServiceType.LoadBalancer && !isNullOrEmpty(loadBalancerIP)) {
        spec.withLoadBalancerIP(loadBalancerIP);
      }

      if (serviceType == ServiceType.ClusterIP && !isNullOrEmpty(clusterIP)) {
        spec.withClusterIP(clusterIP);
      }
    } else {
      // TODO:: fabric8 doesn't seem to support external name yet. Add here when it does.
    }

    if (!isNullOrEmpty(externalIPs)) {
      spec.withExternalIPs(Arrays.stream(externalIPs.split(",")).map(String::trim).collect(Collectors.toList()));
    }

    return new ServiceBuilder()
        .withApiVersion("v1")
        .withNewMetadata()
        .withName(serviceName)
        .addToLabels(serviceLabels)
        .endMetadata()
        .withSpec(spec.build())
        .build();
  }

  /**
   * Creates container definition
   */
  private Container createContainerDefinition(
      String imageName, String containerName, KubernetesContainerTask.ContainerDefinition wingsContainerDefinition) {
    ContainerBuilder containerBuilder = new ContainerBuilder().withName(containerName).withImage(imageName);

    Map<String, Quantity> limits = new HashMap<>();
    if (wingsContainerDefinition.getCpu() != null) {
      limits.put("cpu", new Quantity(wingsContainerDefinition.getCpu().toString()));
    }

    if (wingsContainerDefinition.getMemory() != null) {
      limits.put("memory", new Quantity(wingsContainerDefinition.getMemory() + "Mi"));
    }

    if (!limits.isEmpty()) {
      containerBuilder.withNewResources().withLimits(limits).endResources();
    }

    if (wingsContainerDefinition.getPortMappings() != null) {
      wingsContainerDefinition.getPortMappings().forEach(portMapping
          -> containerBuilder.addNewPort()
                 .withContainerPort(portMapping.getContainerPort())
                 .withHostPort(portMapping.getHostPort())
                 .withProtocol("TCP")
                 .endPort());
    }

    if (wingsContainerDefinition.getCommands() != null) {
      wingsContainerDefinition.getCommands().forEach(command -> {
        if (!command.trim().isEmpty()) {
          containerBuilder.withCommand(command.trim());
        }
      });
    }

    if (wingsContainerDefinition.getEnvironmentVariables() != null) {
      wingsContainerDefinition.getEnvironmentVariables().forEach(
          envVar -> containerBuilder.addNewEnv().withName(envVar.getName()).withValue(envVar.getValue()).endEnv());
    }

    if (wingsContainerDefinition.getLogConfiguration() != null) {
      KubernetesContainerTask.LogConfiguration wingsLogConfiguration = wingsContainerDefinition.getLogConfiguration();
      // TODO:: Check about kubernetes logs.  See https://kubernetes.io/docs/concepts/clusters/logging/
    }

    if (wingsContainerDefinition.getStorageConfigurations() != null) {
      wingsContainerDefinition.getStorageConfigurations().forEach(storageConfiguration
          -> containerBuilder.addNewVolumeMount()
                 .withName(KubernetesConvention.getVolumeName(storageConfiguration.getHostSourcePath()))
                 .withMountPath(storageConfiguration.getContainerPath())
                 .withReadOnly(storageConfiguration.isReadonly())
                 .endVolumeMount());
    }

    return containerBuilder.build();
  }

  /**
   * Fetches artifact image name string
   */
  private String fetchArtifactImageName(ArtifactStream artifactStream) {
    if (artifactStream.getArtifactStreamType().equals(ArtifactStreamType.DOCKER.name())) {
      DockerArtifactStream dockerArtifactStream = (DockerArtifactStream) artifactStream;
      return dockerArtifactStream.getImageName();
    } else if (artifactStream.getArtifactStreamType().equals(ArtifactStreamType.ARTIFACTORY.name())) {
      ArtifactoryDockerArtifactStream artifactoryArtifactStream = (ArtifactoryDockerArtifactStream) artifactStream;
      return artifactoryArtifactStream.getImageName();
    } else {
      throw new WingsException(ErrorCode.INVALID_REQUEST, "message",
          artifactStream.getArtifactStreamType() + " artifact source can't be used for Containers");
    }
  }

  private ClusterElement getClusterElement(ExecutionContext context) {
    PhaseElement phaseElement = context.getContextElement(ContextElementType.PARAM, Constants.PHASE_PARAM);

    return context.<ClusterElement>getContextElementList(ContextElementType.CLUSTER)
        .stream()
        .filter(clusterElement -> phaseElement.getInfraMappingId().equals(clusterElement.getInfraMappingId()))
        .findFirst()
        .orElse(null);
  }

  @Override
  public void handleAbortEvent(ExecutionContext context) {}

  /**
   * Gets service type.
   */
  public String getServiceType() {
    return serviceType.name();
  }

  /**
   * Sets service type.
   */
  public void setServiceType(String serviceType) {
    try {
      this.serviceType = ServiceType.valueOf(serviceType);
    } catch (IllegalArgumentException e) {
      this.serviceType = ServiceType.None;
    }
  }

  public String getPort() {
    return port.toString();
  }

  public void setPort(String port) {
    this.port = Integer.parseInt(port);
  }

  public String getTargetPort() {
    return targetPort.toString();
  }

  public void setTargetPort(String targetPort) {
    this.targetPort = Integer.parseInt(targetPort);
  }

  public String getProtocol() {
    return protocol.name();
  }

  public void setProtocol(String protocol) {
    try {
      this.protocol = PortProtocol.valueOf(protocol);
    } catch (IllegalArgumentException e) {
      this.protocol = PortProtocol.TCP;
    }
  }

  public String getClusterIP() {
    return clusterIP;
  }

  public void setClusterIP(String clusterIP) {
    this.clusterIP = clusterIP;
  }

  public String getExternalIPs() {
    return externalIPs;
  }

  public void setExternalIPs(String externalIPs) {
    this.externalIPs = externalIPs;
  }

  public String getLoadBalancerIP() {
    return loadBalancerIP;
  }

  public void setLoadBalancerIP(String loadBalancerIP) {
    this.loadBalancerIP = loadBalancerIP;
  }

  public String getNodePort() {
    return nodePort.toString();
  }

  public void setNodePort(String nodePort) {
    this.nodePort = Integer.parseInt(nodePort);
  }

  public String getExternalName() {
    return externalName;
  }

  public void setExternalName(String externalName) {
    this.externalName = externalName;
  }

  private enum ServiceType { None, ClusterIP, LoadBalancer, NodePort, ExternalName }

  private enum PortProtocol { TCP, UDP }

  public static final class KubernetesReplicationControllerSetupBuilder {
    private String id;
    private String name;
    private ContextElementType requiredContextElementType;
    private String stateType;
    private boolean rollback;
    private String serviceType;

    private KubernetesReplicationControllerSetupBuilder() {}

    public static KubernetesReplicationControllerSetupBuilder aKubernetesReplicationControllerSetup() {
      return new KubernetesReplicationControllerSetupBuilder();
    }

    public KubernetesReplicationControllerSetupBuilder withId(String id) {
      this.id = id;
      return this;
    }

    public KubernetesReplicationControllerSetupBuilder withName(String name) {
      this.name = name;
      return this;
    }

    public KubernetesReplicationControllerSetupBuilder withRequiredContextElementType(
        ContextElementType requiredContextElementType) {
      this.requiredContextElementType = requiredContextElementType;
      return this;
    }

    public KubernetesReplicationControllerSetupBuilder withStateType(String stateType) {
      this.stateType = stateType;
      return this;
    }

    public KubernetesReplicationControllerSetupBuilder withRollback(boolean rollback) {
      this.rollback = rollback;
      return this;
    }

    public KubernetesReplicationControllerSetupBuilder withServiceType(String serviceType) {
      this.serviceType = serviceType;
      return this;
    }

    public KubernetesReplicationControllerSetupBuilder but() {
      return aKubernetesReplicationControllerSetup()
          .withId(id)
          .withName(name)
          .withRequiredContextElementType(requiredContextElementType)
          .withStateType(stateType)
          .withRollback(rollback)
          .withServiceType(serviceType);
    }

    public KubernetesReplicationControllerSetup build() {
      KubernetesReplicationControllerSetup kubernetesReplicationControllerSetup =
          new KubernetesReplicationControllerSetup(name);
      kubernetesReplicationControllerSetup.setId(id);
      kubernetesReplicationControllerSetup.setRequiredContextElementType(requiredContextElementType);
      kubernetesReplicationControllerSetup.setStateType(stateType);
      kubernetesReplicationControllerSetup.setRollback(rollback);
      kubernetesReplicationControllerSetup.setServiceType(serviceType);
      return kubernetesReplicationControllerSetup;
    }
  }
}<|MERGE_RESOLUTION|>--- conflicted
+++ resolved
@@ -224,49 +224,9 @@
         .build();
   }
 
-<<<<<<< HEAD
   private String waitForLoadBalancerEndpoint(KubernetesConfig kubernetesConfig, Service service) {
     String loadBalancerEndpoint = null;
     String serviceName = service.getMetadata().getName();
-=======
-  private Secret getOrCreateRegistrySecret(
-      KubernetesConfig kubernetesConfig, String replicationControllerName, ArtifactStream artifactStream) {
-    SettingAttribute dockerBuildSource = settingsService.get(artifactStream.getSettingId());
-    DockerConfig dockerConfig = null;
-    if (dockerBuildSource.getValue() instanceof DockerConfig) {
-      dockerConfig = (DockerConfig) dockerBuildSource.getValue();
-    } else { // TODO:: revisit this logic. Can be simplified
-      logger.error("Can't create registry secret for {}", replicationControllerName);
-      return null;
-    }
-
-    String dockerRegistryUrl = dockerConfig.getDockerRegistryUrl();
-    String username = dockerConfig.getUsername();
-    char[] password = dockerConfig.getPassword();
-
-    String credentialFormat =
-        String.format(DOCKER_REGISTRY_CREDENTIAL_TEMPLATE, dockerRegistryUrl, username, new String(password));
-    byte[] base64EncodedCredentials = Base64.getEncoder().encode(credentialFormat.getBytes());
-
-    String secretName =
-        (replicationControllerName + "_" + artifactStream.getSourceName()).replaceAll("[^A-Za-z0-9]", "-");
-    Secret secret = kubernetesContainerService.getSecret(kubernetesConfig, secretName);
-    if (secret == null) { // TODO:: Deep compare for credential update
-      logger.info("No Secret found for replication controller [{}], creating new", replicationControllerName);
-      Secret newSecret = new SecretBuilder()
-                             .withData(ImmutableMap.of(".dockercfg", new String(base64EncodedCredentials)))
-                             .withMetadata(new ObjectMetaBuilder().withName(secretName).build())
-                             .withType("kubernetes.io/dockercfg")
-                             .withKind("Secret")
-                             .build();
-      secret = kubernetesContainerService.createSecret(kubernetesConfig, newSecret);
-    }
-    return secret;
-  }
-
-  private String waitForLoadBalancerIP(KubernetesConfig kubernetesConfig, Service service) {
-    String loadBalancerIP = null;
->>>>>>> 0c50307c
     LoadBalancerStatus loadBalancer = service.getStatus().getLoadBalancer();
     if (loadBalancer != null) {
       if (loadBalancer.getIngress().isEmpty()) {
@@ -294,6 +254,41 @@
     }
     logger.info("Service [{}] load balancer is ready with endpoint [{}].", serviceName);
     return loadBalancerEndpoint;
+  }
+
+  private Secret getOrCreateRegistrySecret(
+      KubernetesConfig kubernetesConfig, String replicationControllerName, ArtifactStream artifactStream) {
+    SettingAttribute dockerBuildSource = settingsService.get(artifactStream.getSettingId());
+    DockerConfig dockerConfig = null;
+    if (dockerBuildSource.getValue() instanceof DockerConfig) {
+      dockerConfig = (DockerConfig) dockerBuildSource.getValue();
+    } else { // TODO:: revisit this logic. Can be simplified
+      logger.error("Can't create registry secret for {}", replicationControllerName);
+      return null;
+    }
+
+    String dockerRegistryUrl = dockerConfig.getDockerRegistryUrl();
+    String username = dockerConfig.getUsername();
+    char[] password = dockerConfig.getPassword();
+
+    String credentialFormat =
+        String.format(DOCKER_REGISTRY_CREDENTIAL_TEMPLATE, dockerRegistryUrl, username, new String(password));
+    byte[] base64EncodedCredentials = Base64.getEncoder().encode(credentialFormat.getBytes());
+
+    String secretName =
+        (replicationControllerName + "_" + artifactStream.getSourceName()).replaceAll("[^A-Za-z0-9]", "-");
+    Secret secret = kubernetesContainerService.getSecret(kubernetesConfig, secretName);
+    if (secret == null) { // TODO:: Deep compare for credential update
+      logger.info("No Secret found for replication controller [{}], creating new", replicationControllerName);
+      Secret newSecret = new SecretBuilder()
+                             .withData(ImmutableMap.of(".dockercfg", new String(base64EncodedCredentials)))
+                             .withMetadata(new ObjectMetaBuilder().withName(secretName).build())
+                             .withType("kubernetes.io/dockercfg")
+                             .withKind("Secret")
+                             .build();
+      secret = kubernetesContainerService.createSecret(kubernetesConfig, newSecret);
+    }
+    return secret;
   }
 
   private String lastReplicationController(KubernetesConfig kubernetesConfig, String controllerNamePrefix) {
