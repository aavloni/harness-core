package software.wings.sm.states;

import static software.wings.beans.DelegateTask.Builder.aDelegateTask;

import com.github.reinert.jjschema.Attributes;
import com.github.reinert.jjschema.SchemaIgnore;
import org.apache.commons.lang.StringUtils;
import org.mongodb.morphia.annotations.Transient;
import org.slf4j.Logger;
import org.slf4j.LoggerFactory;
import software.wings.api.PhaseElement;
import software.wings.beans.DelegateTask;
import software.wings.beans.NewRelicConfig;
import software.wings.beans.SettingAttribute;
import software.wings.beans.TaskType;
import software.wings.common.Constants;
import software.wings.common.UUIDGenerator;
import software.wings.exception.WingsException;
import software.wings.service.impl.analysis.AnalysisComparisonStrategy;
import software.wings.service.impl.analysis.AnalysisComparisonStrategyProvider;
import software.wings.service.impl.analysis.DataCollectionCallback;
import software.wings.service.impl.newrelic.NewRelicDataCollectionInfo;
import software.wings.service.impl.newrelic.NewRelicSettingProvider;
import software.wings.sm.ContextElementType;
import software.wings.sm.ExecutionContext;
import software.wings.sm.StateType;
import software.wings.sm.WorkflowStandardParams;
import software.wings.stencils.DefaultValue;
import software.wings.stencils.EnumData;
import software.wings.time.WingsTimeUtils;

import java.util.Set;

/**
 * Created by rsingh on 8/28/17.
 */
<<<<<<< HEAD
public class NewRelicState extends AbstractAnalysisState {
  private static final int SMOOTH_WINDOW = 3;
  private static final int TOLERANCE = 1;

=======
public class NewRelicState extends AbstractMetricAnalysisState {
>>>>>>> 141be6bc
  @Transient @SchemaIgnore private static final Logger logger = LoggerFactory.getLogger(NewRelicState.class);

  @EnumData(enumDataProvider = NewRelicSettingProvider.class)
  @Attributes(required = true, title = "New Relic Server")
  private String analysisServerConfigId;

  @Attributes(required = true, title = "Application Name") private String applicationId;

  public NewRelicState(String name) {
    super(name, StateType.NEW_RELIC);
  }

  @EnumData(enumDataProvider = AnalysisComparisonStrategyProvider.class)
  @Attributes(required = true, title = "Baseline for Risk Analysis")
  @DefaultValue("COMPARE_WITH_PREVIOUS")
  public AnalysisComparisonStrategy getComparisonStrategy() {
    if (StringUtils.isBlank(comparisonStrategy)) {
      return AnalysisComparisonStrategy.COMPARE_WITH_PREVIOUS;
    }
    return AnalysisComparisonStrategy.valueOf(comparisonStrategy);
  }

  @Attributes(title = "Analysis Time duration (in minutes)", description = "Default 15 minutes")
  @DefaultValue("15")
  public String getTimeDuration() {
    if (StringUtils.isBlank(timeDuration)) {
      return String.valueOf(15);
    }
    return timeDuration;
  }

  @Override
  public Logger getLogger() {
    return logger;
  }

  @Override
  public String getAnalysisServerConfigId() {
    return analysisServerConfigId;
  }

  @Override
  public void setAnalysisServerConfigId(String analysisServerConfigId) {
    this.analysisServerConfigId = analysisServerConfigId;
  }

  public String getApplicationId() {
    return applicationId;
  }

  public void setApplicationId(String applicationId) {
    this.applicationId = applicationId;
  }

  @Override
  protected String triggerAnalysisDataCollection(ExecutionContext context, String correlationId, Set<String> hosts) {
    WorkflowStandardParams workflowStandardParams = context.getContextElement(ContextElementType.STANDARD);
    String envId = workflowStandardParams == null ? null : workflowStandardParams.getEnv().getUuid();
    final SettingAttribute settingAttribute = settingsService.get(analysisServerConfigId);
    if (settingAttribute == null) {
      throw new WingsException("No new relic setting with id: " + analysisServerConfigId + " found");
    }

    final NewRelicConfig newRelicConfig = (NewRelicConfig) settingAttribute.getValue();

    final long dataCollectionStartTimeStamp = WingsTimeUtils.getMinuteBoundary(System.currentTimeMillis());
    final NewRelicDataCollectionInfo dataCollectionInfo = NewRelicDataCollectionInfo.builder()
                                                              .newRelicConfig(newRelicConfig)
                                                              .applicationId(context.getAppId())
                                                              .stateExecutionId(context.getStateExecutionInstanceId())
                                                              .workflowId(getWorkflowId(context))
                                                              .workflowExecutionId(context.getWorkflowExecutionId())
                                                              .serviceId(getPhaseServiceId(context))
                                                              .startTime(dataCollectionStartTimeStamp)
                                                              .collectionTime(Integer.parseInt(timeDuration))
                                                              .newRelicAppId(Long.parseLong(applicationId))
                                                              .dataCollectionMinute(0)
                                                              .build();

    String waitId = UUIDGenerator.getUuid();
    PhaseElement phaseElement = context.getContextElement(ContextElementType.PARAM, Constants.PHASE_PARAM);
    String infrastructureMappingId = phaseElement == null ? null : phaseElement.getInfraMappingId();
    DelegateTask delegateTask = aDelegateTask()
                                    .withTaskType(TaskType.NEWRELIC_COLLECT_METRIC_DATA)
                                    .withAccountId(appService.get(context.getAppId()).getAccountId())
                                    .withAppId(context.getAppId())
                                    .withWaitId(waitId)
                                    .withParameters(new Object[] {dataCollectionInfo})
                                    .withEnvId(envId)
                                    .withInfrastructureMappingId(infrastructureMappingId)
                                    .build();
    waitNotifyEngine.waitForAll(new DataCollectionCallback(context.getAppId(), correlationId), waitId);
    return delegateService.queueTask(delegateTask);
  }

<<<<<<< HEAD
  @Override
  public ExecutionResponse execute(ExecutionContext context) {
    logger.debug("Executing new relic state");
    AnalysisContext analysisContext = getAnalysisContext(context, UUID.randomUUID().toString());

    Set<String> canaryNewHostNames = analysisContext.getTestNodes();
    if (canaryNewHostNames == null || canaryNewHostNames.isEmpty()) {
      getLogger().error("Could not find test nodes to analyze");
      return generateAnalysisResponse(context, ExecutionStatus.FAILED, "Could not find test nodes to compare the data");
    }

    Set<String> lastExecutionNodes = analysisContext.getControlNodes();
    if (lastExecutionNodes == null || lastExecutionNodes.isEmpty()) {
      if (getComparisonStrategy() == AnalysisComparisonStrategy.COMPARE_WITH_CURRENT) {
        getLogger().error("No nodes with older version found to compare the logs. Skipping analysis");
        return generateAnalysisResponse(context, ExecutionStatus.SUCCESS,
            "Skipping analysis due to lack of baseline data (First time deployment).");
      }

      getLogger().warn(
          "It seems that there is no successful run for this workflow yet. Metric data will be collected to be analyzed for next deployment run");
    }

    if (getComparisonStrategy() == AnalysisComparisonStrategy.COMPARE_WITH_CURRENT
        && lastExecutionNodes.equals(canaryNewHostNames)) {
      getLogger().error("Control and test nodes are same. Will not be running Log analysis");
      return generateAnalysisResponse(context, ExecutionStatus.FAILED,
          "Skipping analysis due to lack of baseline data (Minimum two phases are required).");
    }

    final NewRelicExecutionData executionData =
        NewRelicExecutionData.Builder.anAnanlysisExecutionData()
            .withStateExecutionInstanceId(context.getStateExecutionInstanceId())
            .withServerConfigID(getAnalysisServerConfigId())
            .withAnalysisDuration(Integer.parseInt(timeDuration))
            .withStatus(ExecutionStatus.RUNNING)
            .withCanaryNewHostNames(canaryNewHostNames)
            .withLastExecutionNodes(lastExecutionNodes == null ? new HashSet<>() : new HashSet<>(lastExecutionNodes))
            .withCorrelationId(analysisContext.getCorrelationId())
            .build();
    String delegateTaskId = triggerAnalysisDataCollection(context, executionData.getCorrelationId(), null);

    final MetricDataAnalysisResponse response =
        MetricDataAnalysisResponse.builder().stateExecutionData(executionData).build();
    response.setExecutionStatus(ExecutionStatus.RUNNING);
    scheduleAnalysisCronJob(analysisContext, delegateTaskId);
    return anExecutionResponse()
        .withAsync(true)
        .withCorrelationIds(Collections.singletonList(executionData.getCorrelationId()))
        .withExecutionStatus(ExecutionStatus.RUNNING)
        .withErrorMessage("New Relic Verification running")
        .withStateExecutionData(executionData)
        .build();
  }

  private void scheduleAnalysisCronJob(AnalysisContext context, String delegateTaskId) {
    Date startDate =
        new Date(new Date().getTime() + TimeUnit.MINUTES.toMillis(SplunkDataCollectionTask.DELAY_MINUTES + 1));
    JobDetail job = JobBuilder.newJob(NewRelicMetricAnalysisJob.class)
                        .withIdentity(context.getStateExecutionId(), "NEWRELIC_METRIC_VERIFY_CRON_GROUP")
                        .usingJobData("jobParams", JsonUtils.asJson(context))
                        .usingJobData("timestamp", System.currentTimeMillis())
                        .usingJobData("delegateTaskId", delegateTaskId)
                        .withDescription(context.getStateType() + "-" + context.getStateExecutionId())
                        .build();

    Trigger trigger =
        TriggerBuilder.newTrigger()
            .withIdentity(context.getStateExecutionId(), "NEWRELIC_METRIC_VERIFY_CRON_GROUP")
            .withSchedule(SimpleScheduleBuilder.simpleSchedule().withIntervalInSeconds(60).repeatForever())
            .startAt(startDate)
            .build();

    jobScheduler.scheduleJob(job, trigger);
  }

  @Override
  public ExecutionResponse handleAsyncResponse(ExecutionContext context, Map<String, NotifyResponseData> response) {
    ExecutionStatus executionStatus = ExecutionStatus.SUCCESS;
    MetricDataAnalysisResponse executionResponse = (MetricDataAnalysisResponse) response.values().iterator().next();
    if (executionResponse.getExecutionStatus() == ExecutionStatus.FAILED) {
      return anExecutionResponse()
          .withExecutionStatus(executionResponse.getExecutionStatus())
          .withStateExecutionData(executionResponse.getStateExecutionData())
          .withErrorMessage(executionResponse.getStateExecutionData().getErrorMsg())
          .build();
    }

    NewRelicMetricAnalysisRecord metricsAnalysis =
        newRelicService.getMetricsAnalysis(context.getStateExecutionInstanceId(), context.getWorkflowExecutionId());
    if (metricsAnalysis == null) {
      return generateAnalysisResponse(
          context, ExecutionStatus.SUCCESS, "No data found for comparison. Skipping analysis.");
    }
    if (metricsAnalysis.getRiskLevel() == RiskLevel.HIGH) {
      executionStatus = ExecutionStatus.FAILED;
    }

    executionResponse.getStateExecutionData().setStatus(executionStatus);
    logger.info("State done with status {}", executionStatus);
    return anExecutionResponse()
        .withExecutionStatus(executionStatus)
        .withStateExecutionData(executionResponse.getStateExecutionData())
        .build();
  }

  @Override
  public void handleAbortEvent(ExecutionContext context) {}

  protected ExecutionResponse generateAnalysisResponse(
      ExecutionContext context, ExecutionStatus status, String message) {
    final NewRelicExecutionData executionData = NewRelicExecutionData.Builder.anAnanlysisExecutionData()
                                                    .withStateExecutionInstanceId(context.getStateExecutionInstanceId())
                                                    .withServerConfigID(getAnalysisServerConfigId())
                                                    .withAnalysisDuration(Integer.parseInt(timeDuration))
                                                    .withStatus(ExecutionStatus.RUNNING)
                                                    .withCorrelationId(UUID.randomUUID().toString())
                                                    .build();
    NewRelicMetricAnalysisRecord metricAnalysisRecord = NewRelicMetricAnalysisRecord.builder()
                                                            .message(message)
                                                            .stateExecutionId(context.getStateExecutionInstanceId())
                                                            .workflowExecutionId(context.getWorkflowExecutionId())
                                                            .workflowId(getWorkflowId(context))
                                                            .build();
    newRelicService.saveAnalysisRecords(metricAnalysisRecord);

    return anExecutionResponse()
        .withAsync(false)
        .withExecutionStatus(status)
        .withStateExecutionData(executionData)
        .withErrorMessage(message)
        .build();
  }

  private AnalysisContext getAnalysisContext(ExecutionContext context, String correlationId) {
    try {
      return AnalysisContext.builder()
          .accountId(this.appService.get(context.getAppId()).getAccountId())
          .appId(context.getAppId())
          .workflowId(getWorkflowId(context))
          .workflowExecutionId(context.getWorkflowExecutionId())
          .stateExecutionId(context.getStateExecutionInstanceId())
          .serviceId(getPhaseServiceId(context))
          .controlNodes(getLastExecutionNodes(context))
          .testNodes(getCanaryNewHostNames(context))
          .isSSL(this.configuration.isSslEnabled())
          .appPort(this.configuration.getApplicationPort())
          .comparisonStrategy(getComparisonStrategy())
          .timeDuration(Integer.parseInt(timeDuration))
          .stateType(StateType.valueOf(getStateType()))
          .stateBaseUrl(getStateBaseUrl())
          .authToken(generateAuthToken())
          .analysisServerConfigId(getAnalysisServerConfigId())
          .correlationId(correlationId)
          .smooth_window(SMOOTH_WINDOW)
          .tolerance(TOLERANCE)
          .build();
    } catch (UnsupportedEncodingException e) {
      throw new RuntimeException(e);
    }
  }

=======
>>>>>>> 141be6bc
  @SchemaIgnore
  protected String getStateBaseUrl() {
    return "newrelic";
  }
}<|MERGE_RESOLUTION|>--- conflicted
+++ resolved
@@ -34,14 +34,10 @@
 /**
  * Created by rsingh on 8/28/17.
  */
-<<<<<<< HEAD
-public class NewRelicState extends AbstractAnalysisState {
+public class NewRelicState extends AbstractMetricAnalysisState {
   private static final int SMOOTH_WINDOW = 3;
   private static final int TOLERANCE = 1;
 
-=======
-public class NewRelicState extends AbstractMetricAnalysisState {
->>>>>>> 141be6bc
   @Transient @SchemaIgnore private static final Logger logger = LoggerFactory.getLogger(NewRelicState.class);
 
   @EnumData(enumDataProvider = NewRelicSettingProvider.class)
@@ -137,171 +133,6 @@
     return delegateService.queueTask(delegateTask);
   }
 
-<<<<<<< HEAD
-  @Override
-  public ExecutionResponse execute(ExecutionContext context) {
-    logger.debug("Executing new relic state");
-    AnalysisContext analysisContext = getAnalysisContext(context, UUID.randomUUID().toString());
-
-    Set<String> canaryNewHostNames = analysisContext.getTestNodes();
-    if (canaryNewHostNames == null || canaryNewHostNames.isEmpty()) {
-      getLogger().error("Could not find test nodes to analyze");
-      return generateAnalysisResponse(context, ExecutionStatus.FAILED, "Could not find test nodes to compare the data");
-    }
-
-    Set<String> lastExecutionNodes = analysisContext.getControlNodes();
-    if (lastExecutionNodes == null || lastExecutionNodes.isEmpty()) {
-      if (getComparisonStrategy() == AnalysisComparisonStrategy.COMPARE_WITH_CURRENT) {
-        getLogger().error("No nodes with older version found to compare the logs. Skipping analysis");
-        return generateAnalysisResponse(context, ExecutionStatus.SUCCESS,
-            "Skipping analysis due to lack of baseline data (First time deployment).");
-      }
-
-      getLogger().warn(
-          "It seems that there is no successful run for this workflow yet. Metric data will be collected to be analyzed for next deployment run");
-    }
-
-    if (getComparisonStrategy() == AnalysisComparisonStrategy.COMPARE_WITH_CURRENT
-        && lastExecutionNodes.equals(canaryNewHostNames)) {
-      getLogger().error("Control and test nodes are same. Will not be running Log analysis");
-      return generateAnalysisResponse(context, ExecutionStatus.FAILED,
-          "Skipping analysis due to lack of baseline data (Minimum two phases are required).");
-    }
-
-    final NewRelicExecutionData executionData =
-        NewRelicExecutionData.Builder.anAnanlysisExecutionData()
-            .withStateExecutionInstanceId(context.getStateExecutionInstanceId())
-            .withServerConfigID(getAnalysisServerConfigId())
-            .withAnalysisDuration(Integer.parseInt(timeDuration))
-            .withStatus(ExecutionStatus.RUNNING)
-            .withCanaryNewHostNames(canaryNewHostNames)
-            .withLastExecutionNodes(lastExecutionNodes == null ? new HashSet<>() : new HashSet<>(lastExecutionNodes))
-            .withCorrelationId(analysisContext.getCorrelationId())
-            .build();
-    String delegateTaskId = triggerAnalysisDataCollection(context, executionData.getCorrelationId(), null);
-
-    final MetricDataAnalysisResponse response =
-        MetricDataAnalysisResponse.builder().stateExecutionData(executionData).build();
-    response.setExecutionStatus(ExecutionStatus.RUNNING);
-    scheduleAnalysisCronJob(analysisContext, delegateTaskId);
-    return anExecutionResponse()
-        .withAsync(true)
-        .withCorrelationIds(Collections.singletonList(executionData.getCorrelationId()))
-        .withExecutionStatus(ExecutionStatus.RUNNING)
-        .withErrorMessage("New Relic Verification running")
-        .withStateExecutionData(executionData)
-        .build();
-  }
-
-  private void scheduleAnalysisCronJob(AnalysisContext context, String delegateTaskId) {
-    Date startDate =
-        new Date(new Date().getTime() + TimeUnit.MINUTES.toMillis(SplunkDataCollectionTask.DELAY_MINUTES + 1));
-    JobDetail job = JobBuilder.newJob(NewRelicMetricAnalysisJob.class)
-                        .withIdentity(context.getStateExecutionId(), "NEWRELIC_METRIC_VERIFY_CRON_GROUP")
-                        .usingJobData("jobParams", JsonUtils.asJson(context))
-                        .usingJobData("timestamp", System.currentTimeMillis())
-                        .usingJobData("delegateTaskId", delegateTaskId)
-                        .withDescription(context.getStateType() + "-" + context.getStateExecutionId())
-                        .build();
-
-    Trigger trigger =
-        TriggerBuilder.newTrigger()
-            .withIdentity(context.getStateExecutionId(), "NEWRELIC_METRIC_VERIFY_CRON_GROUP")
-            .withSchedule(SimpleScheduleBuilder.simpleSchedule().withIntervalInSeconds(60).repeatForever())
-            .startAt(startDate)
-            .build();
-
-    jobScheduler.scheduleJob(job, trigger);
-  }
-
-  @Override
-  public ExecutionResponse handleAsyncResponse(ExecutionContext context, Map<String, NotifyResponseData> response) {
-    ExecutionStatus executionStatus = ExecutionStatus.SUCCESS;
-    MetricDataAnalysisResponse executionResponse = (MetricDataAnalysisResponse) response.values().iterator().next();
-    if (executionResponse.getExecutionStatus() == ExecutionStatus.FAILED) {
-      return anExecutionResponse()
-          .withExecutionStatus(executionResponse.getExecutionStatus())
-          .withStateExecutionData(executionResponse.getStateExecutionData())
-          .withErrorMessage(executionResponse.getStateExecutionData().getErrorMsg())
-          .build();
-    }
-
-    NewRelicMetricAnalysisRecord metricsAnalysis =
-        newRelicService.getMetricsAnalysis(context.getStateExecutionInstanceId(), context.getWorkflowExecutionId());
-    if (metricsAnalysis == null) {
-      return generateAnalysisResponse(
-          context, ExecutionStatus.SUCCESS, "No data found for comparison. Skipping analysis.");
-    }
-    if (metricsAnalysis.getRiskLevel() == RiskLevel.HIGH) {
-      executionStatus = ExecutionStatus.FAILED;
-    }
-
-    executionResponse.getStateExecutionData().setStatus(executionStatus);
-    logger.info("State done with status {}", executionStatus);
-    return anExecutionResponse()
-        .withExecutionStatus(executionStatus)
-        .withStateExecutionData(executionResponse.getStateExecutionData())
-        .build();
-  }
-
-  @Override
-  public void handleAbortEvent(ExecutionContext context) {}
-
-  protected ExecutionResponse generateAnalysisResponse(
-      ExecutionContext context, ExecutionStatus status, String message) {
-    final NewRelicExecutionData executionData = NewRelicExecutionData.Builder.anAnanlysisExecutionData()
-                                                    .withStateExecutionInstanceId(context.getStateExecutionInstanceId())
-                                                    .withServerConfigID(getAnalysisServerConfigId())
-                                                    .withAnalysisDuration(Integer.parseInt(timeDuration))
-                                                    .withStatus(ExecutionStatus.RUNNING)
-                                                    .withCorrelationId(UUID.randomUUID().toString())
-                                                    .build();
-    NewRelicMetricAnalysisRecord metricAnalysisRecord = NewRelicMetricAnalysisRecord.builder()
-                                                            .message(message)
-                                                            .stateExecutionId(context.getStateExecutionInstanceId())
-                                                            .workflowExecutionId(context.getWorkflowExecutionId())
-                                                            .workflowId(getWorkflowId(context))
-                                                            .build();
-    newRelicService.saveAnalysisRecords(metricAnalysisRecord);
-
-    return anExecutionResponse()
-        .withAsync(false)
-        .withExecutionStatus(status)
-        .withStateExecutionData(executionData)
-        .withErrorMessage(message)
-        .build();
-  }
-
-  private AnalysisContext getAnalysisContext(ExecutionContext context, String correlationId) {
-    try {
-      return AnalysisContext.builder()
-          .accountId(this.appService.get(context.getAppId()).getAccountId())
-          .appId(context.getAppId())
-          .workflowId(getWorkflowId(context))
-          .workflowExecutionId(context.getWorkflowExecutionId())
-          .stateExecutionId(context.getStateExecutionInstanceId())
-          .serviceId(getPhaseServiceId(context))
-          .controlNodes(getLastExecutionNodes(context))
-          .testNodes(getCanaryNewHostNames(context))
-          .isSSL(this.configuration.isSslEnabled())
-          .appPort(this.configuration.getApplicationPort())
-          .comparisonStrategy(getComparisonStrategy())
-          .timeDuration(Integer.parseInt(timeDuration))
-          .stateType(StateType.valueOf(getStateType()))
-          .stateBaseUrl(getStateBaseUrl())
-          .authToken(generateAuthToken())
-          .analysisServerConfigId(getAnalysisServerConfigId())
-          .correlationId(correlationId)
-          .smooth_window(SMOOTH_WINDOW)
-          .tolerance(TOLERANCE)
-          .build();
-    } catch (UnsupportedEncodingException e) {
-      throw new RuntimeException(e);
-    }
-  }
-
-=======
->>>>>>> 141be6bc
   @SchemaIgnore
   protected String getStateBaseUrl() {
     return "newrelic";
