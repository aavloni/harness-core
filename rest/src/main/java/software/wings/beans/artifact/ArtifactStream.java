package software.wings.beans.artifact;

import static java.util.stream.Collectors.toSet;

import com.google.common.base.MoreObjects;
import com.google.common.collect.Lists;

import com.fasterxml.jackson.annotation.JsonTypeInfo;
import com.fasterxml.jackson.annotation.JsonTypeInfo.As;
import org.hibernate.validator.constraints.NotEmpty;
import org.mongodb.morphia.annotations.Entity;
import org.mongodb.morphia.annotations.Transient;
import software.wings.beans.Base;

import java.text.DateFormat;
import java.text.SimpleDateFormat;
import java.util.ArrayList;
import java.util.List;
import java.util.Objects;
import java.util.Set;
import javax.validation.Valid;
import javax.validation.constraints.NotNull;

/**
 * ArtifactStream bean class.
 *
 * @author Rishi
 */
<<<<<<< HEAD
@JsonTypeInfo(use = JsonTypeInfo.Id.NAME, property = "artifactStreamType")
=======
@JsonTypeInfo(use = JsonTypeInfo.Id.NAME, property = "sourceType", include = As.EXISTING_PROPERTY)
>>>>>>> 9351cc90
@Entity(value = "artifactStream")
public abstract class ArtifactStream extends Base {
  /**
   * The Date format.
   */
  static final DateFormat dateFormat = new SimpleDateFormat("HHMMSS");
  @NotEmpty private String sourceName;
  @NotNull private ArtifactStreamType artifactStreamType;
  @NotEmpty private String settingId;
<<<<<<< HEAD

=======
  @NotEmpty private String jobname;
>>>>>>> 9351cc90
  @NotEmpty @Valid private List<ArtifactPathServiceEntry> artifactPathServices = Lists.newArrayList();
  private boolean autoDownload = false;
  private boolean autoApproveForProduction = false;
  private List<ArtifactStreamAction> streamActions = new ArrayList<>();
  @Transient private Artifact lastArtifact;

  /**
   * Instantiates a new lastArtifact source.
   *
   * @param artifactStreamType the source type
   */
  public ArtifactStream(ArtifactStreamType artifactStreamType) {
    this.artifactStreamType = artifactStreamType;
  }

  /**
   * Gets date format.
   *
   * @return the date format
   */
  public static DateFormat getDateFormat() {
    return dateFormat;
  }

  /**
   * Gets service ids.
   *
   * @return the service ids
   */
  public Set<String> getServiceIds() {
    return artifactPathServices.stream()
        .flatMap(artifactPathServiceEntry -> artifactPathServiceEntry.getServiceIds().stream())
        .collect(toSet());
  }

  public void setServiceIds(Set<String> serviceIds) {}

  /**
   * Gets artifact display name.
   *
   * @param buildNo the build no
   * @return the artifact display name
   */
  public abstract String getArtifactDisplayName(String buildNo);

  /**
   * Gets source name.
   *
   * @return the source name
   */
  public String getSourceName() {
    return sourceName;
  }

  /**
   * Sets source name.
   *
   * @param sourceName the source name
   */
  public void setSourceName(String sourceName) {
    this.sourceName = sourceName;
  }

  /**
   * Gets source type.
   *
   * @return the source type
   */
  public ArtifactStreamType getArtifactStreamType() {
    return artifactStreamType;
  }

  /**
   * Gets setting id.
   *
   * @return the setting id
   */
  public String getSettingId() {
    return settingId;
  }

  /**
   * Sets setting id.
   *
   * @param settingId the setting id
   */
  public void setSettingId(String settingId) {
    this.settingId = settingId;
  }

  /**
   * Gets artifact path services.
   *
   * @return the artifact path services
   */
  public List<ArtifactPathServiceEntry> getArtifactPathServices() {
    return artifactPathServices;
  }

  /**
   * Sets artifact path services.
   *
   * @param artifactPathServices the artifact path services
   */
  public void setArtifactPathServices(List<ArtifactPathServiceEntry> artifactPathServices) {
    this.artifactPathServices = artifactPathServices;
  }

  /**
   * Is auto download boolean.
   *
   * @return the boolean
   */
  public boolean isAutoDownload() {
    return autoDownload;
  }

  /**
   * Sets auto download.
   *
   * @param autoDownload the auto download
   */
  public void setAutoDownload(boolean autoDownload) {
    this.autoDownload = autoDownload;
  }

  /**
   * Is auto approve for production boolean.
   *
   * @return the boolean
   */
  public boolean isAutoApproveForProduction() {
    return autoApproveForProduction;
  }

  /**
   * Sets auto approve for production.
   *
   * @param autoApproveForProduction the auto approve for production
   */
  public void setAutoApproveForProduction(boolean autoApproveForProduction) {
    this.autoApproveForProduction = autoApproveForProduction;
  }

  /**
   * Gets stream actions.
   *
   * @return the stream actions
   */
  public List<ArtifactStreamAction> getStreamActions() {
    return streamActions;
  }

  /**
   * Sets stream actions.
   *
   * @param streamActions the stream actions
   */
  public void setStreamActions(List<ArtifactStreamAction> streamActions) {
    this.streamActions = streamActions;
  }

  /**
   * Gets last artifact.
   *
   * @return the last artifact
   */
  public Artifact getLastArtifact() {
    return lastArtifact;
  }

  /**
   * Sets last artifact.
   *
   * @param lastArtifact the last artifact
   */
  public void setLastArtifact(Artifact lastArtifact) {
    this.lastArtifact = lastArtifact;
  }

<<<<<<< HEAD
  /**
   * Gets date format.
   *
   * @return the date format
   */
  public static DateFormat getDateFormat() {
    return dateFormat;
  }

  /**
   * The Enum ArtifactStreamType.
   */
  public enum ArtifactStreamType {
    /**
     * Jenkins source type.
     */
    JENKINS, /**
              * BambooService source type.
              */
    BAMBOO, /**
             * Docker source type.
             */
    DOCKER
  }

  @Override
  public String toString() {
    return MoreObjects.toStringHelper(this)
        .add("sourceName", sourceName)
        .add("artifactStreamType", artifactStreamType)
        .add("settingId", settingId)
        .add("artifactPathServices", artifactPathServices)
        .add("autoDownload", autoDownload)
        .add("autoApproveForProduction", autoApproveForProduction)
        .add("streamActions", streamActions)
        .add("lastArtifact", lastArtifact)
        .toString();
  }

=======
>>>>>>> 9351cc90
  @Override
  public int hashCode() {
    return 31 * super.hashCode()
        + Objects.hash(sourceName, artifactStreamType, settingId, artifactPathServices, autoDownload,
              autoApproveForProduction, streamActions, lastArtifact);
  }

  @Override
  public boolean equals(Object obj) {
    if (this == obj) {
      return true;
    }
    if (obj == null || getClass() != obj.getClass()) {
      return false;
    }
    if (!super.equals(obj)) {
      return false;
    }
    final ArtifactStream other = (ArtifactStream) obj;
    return Objects.equals(this.sourceName, other.sourceName)
        && Objects.equals(this.artifactStreamType, other.artifactStreamType)
        && Objects.equals(this.settingId, other.settingId)
        && Objects.equals(this.artifactPathServices, other.artifactPathServices)
        && Objects.equals(this.autoDownload, other.autoDownload)
        && Objects.equals(this.autoApproveForProduction, other.autoApproveForProduction)
        && Objects.equals(this.streamActions, other.streamActions)
        && Objects.equals(this.lastArtifact, other.lastArtifact);
  }
<<<<<<< HEAD
=======

  @Override
  public String toString() {
    return MoreObjects.toStringHelper(this)
        .add("sourceName", sourceName)
        .add("sourceType", sourceType)
        .add("settingId", settingId)
        .add("jobname", jobname)
        .add("artifactPathServices", artifactPathServices)
        .add("autoDownload", autoDownload)
        .add("autoApproveForProduction", autoApproveForProduction)
        .add("streamActions", streamActions)
        .add("lastArtifact", lastArtifact)
        .toString();
  }

  /**
   * The Enum SourceType.
   */
  public enum SourceType {
    /**
     * Jenkins source type.
     */
    JENKINS, /**
              * BambooService source type.
              */
    BAMBOO, /**
             * Nexus source type.
             */
    NEXUS, /**
            * Artifactory source type.
            */
    ARTIFACTORY, /**
                  * Svn source type.
                  */
    SVN, /**
          * Git source type.
          */
    GIT, /**
          * Http source type.
          */
    HTTP, /**
           * File upload source type.
           */
    FILE_UPLOAD
  }
>>>>>>> 9351cc90
}<|MERGE_RESOLUTION|>--- conflicted
+++ resolved
@@ -6,7 +6,6 @@
 import com.google.common.collect.Lists;
 
 import com.fasterxml.jackson.annotation.JsonTypeInfo;
-import com.fasterxml.jackson.annotation.JsonTypeInfo.As;
 import org.hibernate.validator.constraints.NotEmpty;
 import org.mongodb.morphia.annotations.Entity;
 import org.mongodb.morphia.annotations.Transient;
@@ -26,11 +25,7 @@
  *
  * @author Rishi
  */
-<<<<<<< HEAD
 @JsonTypeInfo(use = JsonTypeInfo.Id.NAME, property = "artifactStreamType")
-=======
-@JsonTypeInfo(use = JsonTypeInfo.Id.NAME, property = "sourceType", include = As.EXISTING_PROPERTY)
->>>>>>> 9351cc90
 @Entity(value = "artifactStream")
 public abstract class ArtifactStream extends Base {
   /**
@@ -40,11 +35,6 @@
   @NotEmpty private String sourceName;
   @NotNull private ArtifactStreamType artifactStreamType;
   @NotEmpty private String settingId;
-<<<<<<< HEAD
-
-=======
-  @NotEmpty private String jobname;
->>>>>>> 9351cc90
   @NotEmpty @Valid private List<ArtifactPathServiceEntry> artifactPathServices = Lists.newArrayList();
   private boolean autoDownload = false;
   private boolean autoApproveForProduction = false;
@@ -223,16 +213,6 @@
    */
   public void setLastArtifact(Artifact lastArtifact) {
     this.lastArtifact = lastArtifact;
-  }
-
-<<<<<<< HEAD
-  /**
-   * Gets date format.
-   *
-   * @return the date format
-   */
-  public static DateFormat getDateFormat() {
-    return dateFormat;
   }
 
   /**
@@ -265,8 +245,6 @@
         .toString();
   }
 
-=======
->>>>>>> 9351cc90
   @Override
   public int hashCode() {
     return 31 * super.hashCode()
@@ -295,53 +273,4 @@
         && Objects.equals(this.streamActions, other.streamActions)
         && Objects.equals(this.lastArtifact, other.lastArtifact);
   }
-<<<<<<< HEAD
-=======
-
-  @Override
-  public String toString() {
-    return MoreObjects.toStringHelper(this)
-        .add("sourceName", sourceName)
-        .add("sourceType", sourceType)
-        .add("settingId", settingId)
-        .add("jobname", jobname)
-        .add("artifactPathServices", artifactPathServices)
-        .add("autoDownload", autoDownload)
-        .add("autoApproveForProduction", autoApproveForProduction)
-        .add("streamActions", streamActions)
-        .add("lastArtifact", lastArtifact)
-        .toString();
-  }
-
-  /**
-   * The Enum SourceType.
-   */
-  public enum SourceType {
-    /**
-     * Jenkins source type.
-     */
-    JENKINS, /**
-              * BambooService source type.
-              */
-    BAMBOO, /**
-             * Nexus source type.
-             */
-    NEXUS, /**
-            * Artifactory source type.
-            */
-    ARTIFACTORY, /**
-                  * Svn source type.
-                  */
-    SVN, /**
-          * Git source type.
-          */
-    GIT, /**
-          * Http source type.
-          */
-    HTTP, /**
-           * File upload source type.
-           */
-    FILE_UPLOAD
-  }
->>>>>>> 9351cc90
 }