package software.wings.beans;

import com.google.common.base.MoreObjects;
import com.google.common.base.Objects;

import com.fasterxml.jackson.annotation.JsonTypeName;
import com.fasterxml.jackson.annotation.JsonView;
import com.github.reinert.jjschema.Attributes;
import org.hibernate.validator.constraints.NotEmpty;
import org.hibernate.validator.constraints.URL;
import software.wings.jersey.JsonViews;
import software.wings.security.annotations.Encrypted;
import software.wings.security.encryption.Encryptable;
import software.wings.settings.SettingValue;

import java.util.Arrays;

/**
 * Created by peeyushaggarwal on 5/26/16.
 */
@JsonTypeName("JENKINS")
<<<<<<< HEAD
public class JenkinsConfig extends SettingValue implements Encryptable {
  @Attributes(title = "Jenkins URL") @URL private String jenkinsUrl;
  @Attributes(title = "Username") @NotEmpty private String username;
  @JsonView(JsonViews.Internal.class) @Attributes(title = "Password") @NotEmpty @Encrypted public char[] password;
  @Attributes(title = "Account ID") @NotEmpty private String accountId;
=======
public class JenkinsConfig extends SettingValue {
  @Attributes(title = "Jenkins URL", required = true) @URL @NotEmpty private String jenkinsUrl;
  @Attributes(title = "Username", required = true) @NotEmpty private String username;
  @JsonView(JsonViews.Internal.class)
  @Attributes(title = "Password", required = true)
  @NotEmpty
  private String password;

>>>>>>> fc57ed05
  /**
   * Instantiates a new jenkins config.
   */
  public JenkinsConfig() {
    super(SettingVariableTypes.JENKINS.name());
  }

  /**
   * Gets jenkins url.
   *
   * @return the jenkins url
   */
  public String getJenkinsUrl() {
    return jenkinsUrl;
  }

  /**
   * Sets jenkins url.
   *
   * @param jenkinsUrl the jenkins url
   */
  public void setJenkinsUrl(String jenkinsUrl) {
    this.jenkinsUrl = jenkinsUrl;
  }

  /**
   * Gets username.
   *
   * @return the username
   */
  public String getUsername() {
    return username;
  }

  /**
   * Sets username.
   *
   * @param username the username
   */
  public void setUsername(String username) {
    this.username = username;
  }

  /**
   * Gets password.
   *
   * @return the password
   */
  //@JsonIgnore
  public char[] getPassword() {
    return password;
  }

  /**
   * Sets password.
   *
   * @param password the password
   */
  //@JsonProperty
  public void setPassword(char[] password) {
    this.password = password;
  }

  @Override
  public String getAccountId() {
    return accountId;
  }

  public void setAccountId(String accountId) {
    this.accountId = accountId;
  }

  /* (non-Javadoc)
   * @see java.lang.Object#equals(java.lang.Object)
   */
  @Override
  public boolean equals(Object o) {
    if (this == o)
      return true;
    if (o == null || getClass() != o.getClass())
      return false;
    JenkinsConfig that = (JenkinsConfig) o;
    return Objects.equal(jenkinsUrl, that.jenkinsUrl) && Objects.equal(username, that.username)
        && Arrays.equals(password, that.password) && Objects.equal(accountId, that.accountId);
  }

  /* (non-Javadoc)
   * @see java.lang.Object#hashCode()
   */
  @Override
  public int hashCode() {
    return Objects.hashCode(jenkinsUrl, username, password, accountId);
  }

  /* (non-Javadoc)
   * @see java.lang.Object#toString()
   */
  @Override
  public String toString() {
    return MoreObjects.toStringHelper(this)
        .add("jenkinsUrl", jenkinsUrl)
        .add("username", username)
        .add("password", password)
        .add("accountId", accountId)
        .toString();
  }

  /**
   * The Class Builder.
   */
  public static final class Builder {
    private String jenkinsUrl;
    private String username;
    private char[] password;
    private String accountId;

    private Builder() {}

    /**
     * A jenkins config.
     *
     * @return the builder
     */
    public static Builder aJenkinsConfig() {
      return new Builder();
    }

    /**
     * With jenkins url.
     *
     * @param jenkinsUrl the jenkins url
     * @return the builder
     */
    public Builder withJenkinsUrl(String jenkinsUrl) {
      this.jenkinsUrl = jenkinsUrl;
      return this;
    }

    /**
     * With username.
     *
     * @param username the username
     * @return the builder
     */
    public Builder withUsername(String username) {
      this.username = username;
      return this;
    }

    /**
     * With password.
     *
     * @param password the password
     * @return the builder
     */
    public Builder withPassword(char[] password) {
      this.password = password;
      return this;
    }

    /**
     * With accountId.
     *
     * @param accountId the accountId
     * @return the builder
     */
    public Builder withAccountId(String accountId) {
      this.accountId = accountId;
      return this;
    }

    /**
     * But.
     *
     * @return the builder
     */
    public Builder but() {
      return aJenkinsConfig()
          .withJenkinsUrl(jenkinsUrl)
          .withUsername(username)
          .withPassword(password)
          .withAccountId(accountId);
    }

    /**
     * Builds the.
     *
     * @return the jenkins config
     */
    public JenkinsConfig build() {
      JenkinsConfig jenkinsConfig = new JenkinsConfig();
      jenkinsConfig.setJenkinsUrl(jenkinsUrl);
      jenkinsConfig.setUsername(username);
      jenkinsConfig.setPassword(password);
      jenkinsConfig.setAccountId(accountId);
      return jenkinsConfig;
    }
  }
}<|MERGE_RESOLUTION|>--- conflicted
+++ resolved
@@ -19,22 +19,15 @@
  * Created by peeyushaggarwal on 5/26/16.
  */
 @JsonTypeName("JENKINS")
-<<<<<<< HEAD
 public class JenkinsConfig extends SettingValue implements Encryptable {
-  @Attributes(title = "Jenkins URL") @URL private String jenkinsUrl;
-  @Attributes(title = "Username") @NotEmpty private String username;
-  @JsonView(JsonViews.Internal.class) @Attributes(title = "Password") @NotEmpty @Encrypted public char[] password;
-  @Attributes(title = "Account ID") @NotEmpty private String accountId;
-=======
-public class JenkinsConfig extends SettingValue {
   @Attributes(title = "Jenkins URL", required = true) @URL @NotEmpty private String jenkinsUrl;
   @Attributes(title = "Username", required = true) @NotEmpty private String username;
   @JsonView(JsonViews.Internal.class)
   @Attributes(title = "Password", required = true)
   @NotEmpty
-  private String password;
-
->>>>>>> fc57ed05
+  @Encrypted
+  public char[] password;
+  @Attributes(title = "Account ID") @NotEmpty private String accountId;
   /**
    * Instantiates a new jenkins config.
    */
