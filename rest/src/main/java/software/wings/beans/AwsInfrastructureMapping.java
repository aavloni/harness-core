--- conflicted
+++ resolved
@@ -42,11 +42,7 @@
   @Attributes(title = "Load Balancer") private String loadBalancerId;
   @Transient @SchemaIgnore private String loadBalancerName;
 
-<<<<<<< HEAD
-  @Attributes(title = "Use Private DNS for SSH connection") private boolean usePrivateDns;
-=======
   @Attributes(title = "Use Public DNS for SSH connection") private boolean usePublicDns;
->>>>>>> e729fc50
 
   @Attributes(title = "Provision Instances") private boolean provisionInstances;
 
@@ -213,21 +209,12 @@
     this.provisionInstances = provisionInstances;
   }
 
-<<<<<<< HEAD
-  public boolean isUsePrivateDns() {
-    return usePrivateDns;
-  }
-
-  public void setUsePrivateDns(boolean usePrivateDns) {
-    this.usePrivateDns = usePrivateDns;
-=======
   public boolean isUsePublicDns() {
     return usePublicDns;
   }
 
   public void setUsePublicDns(boolean usePublicDns) {
     this.usePublicDns = usePublicDns;
->>>>>>> e729fc50
   }
 
   public String getAutoScalingGroupName() {
@@ -308,13 +295,6 @@
   }
 
   public static final class Builder {
-<<<<<<< HEAD
-    private AwsInfrastructureMapping awsInfrastructureMapping;
-
-    private Builder() {
-      awsInfrastructureMapping = new AwsInfrastructureMapping();
-    }
-=======
     protected String appId;
     private String restrictionType;
     private String restrictionExpression;
@@ -342,230 +322,21 @@
     private String displayName;
 
     private Builder() {}
->>>>>>> e729fc50
 
     public static Builder anAwsInfrastructureMapping() {
       return new Builder();
     }
 
     public Builder withRestrictionType(String restrictionType) {
-      awsInfrastructureMapping.setRestrictionType(restrictionType);
+      this.restrictionType = restrictionType;
       return this;
     }
 
     public Builder withRestrictionExpression(String restrictionExpression) {
-      awsInfrastructureMapping.setRestrictionExpression(restrictionExpression);
-      return this;
-    }
-
-<<<<<<< HEAD
-    /**
-     * With region builder.
-     *
-     * @param region the region
-     * @return the builder
-     */
-    public Builder withRegion(String region) {
-      awsInfrastructureMapping.setRegion(region);
-      return this;
-    }
-
-    /**
-     * With host connection attrs builder.
-     *
-     * @param hostConnectionAttrs the host connection attrs
-     * @return the builder
-     */
-    public Builder withHostConnectionAttrs(String hostConnectionAttrs) {
-      awsInfrastructureMapping.setHostConnectionAttrs(hostConnectionAttrs);
-      return this;
-    }
-
-    /**
-     * With uuid builder.
-     *
-     * @param uuid the uuid
-     * @return the builder
-     */
-    public Builder withUuid(String uuid) {
-      awsInfrastructureMapping.setUuid(uuid);
-      return this;
-    }
-
-    /**
-     * With load balancer id builder.
-     *
-     * @param loadBalancerId the load balancer id
-     * @return the builder
-     */
-    public Builder withLoadBalancerId(String loadBalancerId) {
-      awsInfrastructureMapping.setLoadBalancerId(loadBalancerId);
-      return this;
-    }
-
-    /**
-     * With app id builder.
-     *
-     * @param appId the app id
-     * @return the builder
-     */
-    public Builder withAppId(String appId) {
-      awsInfrastructureMapping.setAppId(appId);
-      return this;
-    }
-
-    /**
-     * With load balancer name builder.
-     *
-     * @param loadBalancerName the load balancer name
-     * @return the builder
-     */
-    public Builder withLoadBalancerName(String loadBalancerName) {
-      awsInfrastructureMapping.setLoadBalancerName(loadBalancerName);
-      return this;
-    }
-
-    /**
-     * With created by builder.
-     *
-     * @param createdBy the created by
-     * @return the builder
-     */
-    public Builder withCreatedBy(EmbeddedUser createdBy) {
-      awsInfrastructureMapping.setCreatedBy(createdBy);
-      return this;
-    }
-
-    /**
-     * With aws instance filter builder.
-     *
-     * @param awsInstanceFilter the aws instance filter
-     * @return the builder
-     */
-    public Builder withAwsInstanceFilter(AwsInstanceFilter awsInstanceFilter) {
-      awsInfrastructureMapping.setAwsInstanceFilter(awsInstanceFilter);
-      return this;
-    }
-
-    /**
-     * With created at builder.
-     *
-     * @param createdAt the created at
-     * @return the builder
-     */
-    public Builder withCreatedAt(long createdAt) {
-      awsInfrastructureMapping.setCreatedAt(createdAt);
-      return this;
-    }
-
-    /**
-     * With last updated by builder.
-     *
-     * @param lastUpdatedBy the last updated by
-     * @return the builder
-     */
-    public Builder withLastUpdatedBy(EmbeddedUser lastUpdatedBy) {
-      awsInfrastructureMapping.setLastUpdatedBy(lastUpdatedBy);
-      return this;
-    }
-
-    /**
-     * With compute provider setting id builder.
-     *
-     * @param computeProviderSettingId the compute provider setting id
-     * @return the builder
-     */
-    public Builder withComputeProviderSettingId(String computeProviderSettingId) {
-      awsInfrastructureMapping.setComputeProviderSettingId(computeProviderSettingId);
-      return this;
-    }
-
-    /**
-     * With last updated at builder.
-     *
-     * @param lastUpdatedAt the last updated at
-     * @return the builder
-     */
-    public Builder withLastUpdatedAt(long lastUpdatedAt) {
-      awsInfrastructureMapping.setLastUpdatedAt(lastUpdatedAt);
-      return this;
-    }
-
-    /**
-     * With env id builder.
-     *
-     * @param envId the env id
-     * @return the builder
-     */
-    public Builder withEnvId(String envId) {
-      awsInfrastructureMapping.setEnvId(envId);
-      return this;
-    }
-
-    /**
-     * With service template id builder.
-     *
-     * @param serviceTemplateId the service template id
-     * @return the builder
-     */
-    public Builder withServiceTemplateId(String serviceTemplateId) {
-      awsInfrastructureMapping.setServiceTemplateId(serviceTemplateId);
-      return this;
-    }
-
-    /**
-     * With service id builder.
-     *
-     * @param serviceId the service id
-     * @return the builder
-     */
-    public Builder withServiceId(String serviceId) {
-      awsInfrastructureMapping.setServiceId(serviceId);
-      return this;
-    }
-
-    /**
-     * With compute provider type builder.
-     *
-     * @param computeProviderType the compute provider type
-     * @return the builder
-     */
-    public Builder withComputeProviderType(String computeProviderType) {
-      awsInfrastructureMapping.setComputeProviderType(computeProviderType);
-      return this;
-    }
-
-    /**
-     * With deployment type builder.
-     *
-     * @param deploymentType the deployment type
-     * @return the builder
-     */
-    public Builder withDeploymentType(String deploymentType) {
-      awsInfrastructureMapping.setDeploymentType(deploymentType);
-      return this;
-    }
-
-    /**
-     * With compute provider name builder.
-     *
-     * @param computeProviderName the compute provider name
-     * @return the builder
-     */
-    public Builder withComputeProviderName(String computeProviderName) {
-      awsInfrastructureMapping.setComputeProviderName(computeProviderName);
-      return this;
-    }
-
-    /**
-     * With display name builder.
-     *
-     * @param displayName the display name
-     * @return the builder
-     */
-    public Builder withDisplayName(String displayName) {
-      awsInfrastructureMapping.setDisplayName(displayName);
-=======
+      this.restrictionExpression = restrictionExpression;
+      return this;
+    }
+
     public Builder withRegion(String region) {
       this.region = region;
       return this;
@@ -678,35 +449,11 @@
 
     public Builder withDisplayName(String displayName) {
       this.displayName = displayName;
->>>>>>> e729fc50
       return this;
     }
 
     public Builder but() {
       return anAwsInfrastructureMapping()
-<<<<<<< HEAD
-          .withRestrictionType(awsInfrastructureMapping.getRestrictionType())
-          .withRestrictionExpression(awsInfrastructureMapping.getRestrictionExpression())
-          .withRegion(awsInfrastructureMapping.getRegion())
-          .withHostConnectionAttrs(awsInfrastructureMapping.getHostConnectionAttrs())
-          .withUuid(awsInfrastructureMapping.getUuid())
-          .withLoadBalancerId(awsInfrastructureMapping.getLoadBalancerId())
-          .withAppId(awsInfrastructureMapping.getAppId())
-          .withLoadBalancerName(awsInfrastructureMapping.getLoadBalancerName())
-          .withCreatedBy(awsInfrastructureMapping.getCreatedBy())
-          .withAwsInstanceFilter(awsInfrastructureMapping.getAwsInstanceFilter())
-          .withCreatedAt(awsInfrastructureMapping.getCreatedAt())
-          .withLastUpdatedBy(awsInfrastructureMapping.getLastUpdatedBy())
-          .withComputeProviderSettingId(awsInfrastructureMapping.getComputeProviderSettingId())
-          .withLastUpdatedAt(awsInfrastructureMapping.getLastUpdatedAt())
-          .withEnvId(awsInfrastructureMapping.getEnvId())
-          .withServiceTemplateId(awsInfrastructureMapping.getServiceTemplateId())
-          .withServiceId(awsInfrastructureMapping.getServiceId())
-          .withComputeProviderType(awsInfrastructureMapping.getComputeProviderType())
-          .withDeploymentType(awsInfrastructureMapping.getDeploymentType())
-          .withComputeProviderName(awsInfrastructureMapping.getComputeProviderName())
-          .withDisplayName(awsInfrastructureMapping.getDisplayName());
-=======
           .withRestrictionType(restrictionType)
           .withRestrictionExpression(restrictionExpression)
           .withRegion(region)
@@ -732,12 +479,9 @@
           .withDeploymentType(deploymentType)
           .withComputeProviderName(computeProviderName)
           .withDisplayName(displayName);
->>>>>>> e729fc50
     }
 
     public AwsInfrastructureMapping build() {
-<<<<<<< HEAD
-=======
       AwsInfrastructureMapping awsInfrastructureMapping = new AwsInfrastructureMapping();
       awsInfrastructureMapping.setRestrictionType(restrictionType);
       awsInfrastructureMapping.setRestrictionExpression(restrictionExpression);
@@ -763,7 +507,6 @@
       awsInfrastructureMapping.setDeploymentType(deploymentType);
       awsInfrastructureMapping.setComputeProviderName(computeProviderName);
       awsInfrastructureMapping.setDisplayName(displayName);
->>>>>>> e729fc50
       return awsInfrastructureMapping;
     }
   }
