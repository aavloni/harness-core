--- conflicted
+++ resolved
@@ -115,354 +115,6 @@
     return text;
   }
 
-  /**
-<<<<<<< HEAD
-   * Gets artifact stream attributes.
-   *
-   * @return the artifact stream attributes
-   */
-  public ArtifactStreamAttributes getArtifactStreamAttributes() {
-    return artifactStreamAttributes;
-  }
-
-  /**
-   * Sets artifact stream attributes.
-   *
-   * @param artifactStreamAttributes the artifact stream attributes
-   */
-  public void setArtifactStreamAttributes(ArtifactStreamAttributes artifactStreamAttributes) {
-    this.artifactStreamAttributes = artifactStreamAttributes;
-  }
-
-  /**
-   * Gets service template id.
-   *
-   * @return the service template id
-   */
-  public String getServiceTemplateId() {
-    return serviceTemplateId;
-  }
-
-  /**
-   * Sets service template id.
-   *
-   * @param serviceTemplateId the service template id
-   */
-  public void setServiceTemplateId(String serviceTemplateId) {
-    this.serviceTemplateId = serviceTemplateId;
-  }
-
-  @Override
-  public int hashCode() {
-    return Objects.hash(accountId, envId, host, appId, activityId, runtimePath, stagingPath, backupPath,
-        serviceTemplateId, executionCredential, artifactFiles, serviceVariables, envVariables, hostConnectionAttributes,
-        bastionConnectionAttributes, artifactStreamAttributes, cloudProviderSetting, clusterName, serviceName, region,
-        desiredCount, desiredPercentage, metadata, commandExecutionData);
-  }
-
-  @Override
-  public boolean equals(Object obj) {
-    if (this == obj) {
-      return true;
-    }
-    if (obj == null || getClass() != obj.getClass()) {
-      return false;
-    }
-    final CommandExecutionContext other = (CommandExecutionContext) obj;
-    return Objects.equals(this.accountId, other.accountId) && Objects.equals(this.envId, other.envId)
-        && Objects.equals(this.host, other.host) && Objects.equals(this.appId, other.appId)
-        && Objects.equals(this.activityId, other.activityId) && Objects.equals(this.runtimePath, other.runtimePath)
-        && Objects.equals(this.stagingPath, other.stagingPath) && Objects.equals(this.backupPath, other.backupPath)
-        && Objects.equals(this.serviceTemplateId, other.serviceTemplateId)
-        && Objects.equals(this.executionCredential, other.executionCredential)
-        && Objects.equals(this.artifactFiles, other.artifactFiles)
-        && Objects.equals(this.serviceVariables, other.serviceVariables)
-        && Objects.equals(this.envVariables, other.envVariables)
-        && Objects.equals(this.hostConnectionAttributes, other.hostConnectionAttributes)
-        && Objects.equals(this.bastionConnectionAttributes, other.bastionConnectionAttributes)
-        && Objects.equals(this.artifactStreamAttributes, other.artifactStreamAttributes)
-        && Objects.equals(this.cloudProviderSetting, other.cloudProviderSetting)
-        && Objects.equals(this.clusterName, other.clusterName) && Objects.equals(this.serviceName, other.serviceName)
-        && Objects.equals(this.region, other.region) && Objects.equals(this.desiredCount, other.desiredCount)
-        && Objects.equals(this.desiredPercentage, other.desiredPercentage)
-        && Objects.equals(this.commandExecutionData, other.commandExecutionData)
-        && Objects.equals(this.metadata, other.metadata);
-  }
-
-  @Override
-  public String toString() {
-    return MoreObjects.toStringHelper(this)
-        .add("accountId", accountId)
-        .add("envId", envId)
-        .add("host", host)
-        .add("appId", appId)
-        .add("activityId", activityId)
-        .add("runtimePath", runtimePath)
-        .add("stagingPath", stagingPath)
-        .add("backupPath", backupPath)
-        .add("serviceTemplateId", serviceTemplateId)
-        .add("executionCredential", executionCredential)
-        .add("artifactFiles", artifactFiles)
-        .add("serviceVariables", serviceVariables)
-        .add("envVariables", envVariables)
-        .add("hostConnectionAttributes", hostConnectionAttributes)
-        .add("bastionConnectionAttributes", bastionConnectionAttributes)
-        .add("artifactStreamAttributes", artifactStreamAttributes)
-        .add("cloudProviderSetting", cloudProviderSetting)
-        .add("clusterName", clusterName)
-        .add("serviceName", serviceName)
-        .add("region", region)
-        .add("desiredCount", desiredCount)
-        .add("desiredPercentage", desiredPercentage)
-        .add("commandExecutionData", commandExecutionData)
-        .add("metadata", metadata)
-        .toString();
-  }
-
-  /**
-   * Gets cloud provider setting.
-   *
-   * @return the cloud provider setting
-   */
-  public SettingAttribute getCloudProviderSetting() {
-    return cloudProviderSetting;
-  }
-
-  /**
-   * Sets cloud provider setting.
-   *
-   * @param cloudProviderSetting the cloud provider setting
-   */
-  public void setCloudProviderSetting(SettingAttribute cloudProviderSetting) {
-    this.cloudProviderSetting = cloudProviderSetting;
-  }
-
-  /**
-   * Gets cluster name.
-   *
-   * @return the cluster name
-   */
-  public String getClusterName() {
-    return clusterName;
-  }
-
-  /**
-   * Sets cluster name.
-   *
-   * @param clusterName the cluster name
-   */
-  public void setClusterName(String clusterName) {
-    this.clusterName = clusterName;
-  }
-
-  /**
-   * Gets service name.
-   *
-   * @return the service name
-   */
-  public String getServiceName() {
-    return serviceName;
-  }
-
-  /**
-   * Sets service name.
-   *
-   * @param serviceName the service name
-   */
-  public void setServiceName(String serviceName) {
-    this.serviceName = serviceName;
-  }
-
-  /**
-   * Gets region.
-   *
-   * @return the region
-   */
-  public String getRegion() {
-    return region;
-  }
-
-  /**
-   * Sets region.
-   *
-   * @param region the region
-   */
-  public void setRegion(String region) {
-    this.region = region;
-  }
-
-  /**
-   * Gets desired count.
-   *
-   * @return the desired count
-   */
-  public Integer getDesiredCount() {
-    return desiredCount;
-  }
-
-  /**
-   * Sets desired count.
-   *
-   * @param desiredCount the desired count
-   */
-  public void setDesiredCount(Integer desiredCount) {
-    this.desiredCount = desiredCount;
-  }
-
-  /**
-   * Gets desired percentage.
-   *
-   * @return the desired percentage
-   */
-  public Integer getDesiredPercentage() {
-    return desiredPercentage;
-  }
-
-  /**
-   * Sets desired percentage.
-   *
-   * @param desiredPercentage the desired percentage
-   */
-  public void setDesiredPercentage(Integer desiredPercentage) {
-    this.desiredPercentage = desiredPercentage;
-  }
-
-  /**
-   * Gets command execution data.
-   *
-   * @return the command execution data
-   */
-  public CommandExecutionData getCommandExecutionData() {
-    return commandExecutionData;
-  }
-
-  /**
-   * Sets command execution data.
-   *
-   * @param commandExecutionData the command execution data
-   */
-  public void setCommandExecutionData(CommandExecutionData commandExecutionData) {
-    this.commandExecutionData = commandExecutionData;
-  }
-
-  /**
-   * Gets app container.
-   *
-   * @return the app container
-   */
-  public AppContainer getAppContainer() {
-    return appContainer;
-  }
-
-  /**
-   * Sets app container.
-   *
-   * @param appContainer the app container
-   */
-  public void setAppContainer(AppContainer appContainer) {
-    this.appContainer = appContainer;
-  }
-
-  public CodeDeployParams getCodeDeployParams() {
-    return codeDeployParams;
-  }
-
-  public void setCodeDeployParams(CodeDeployParams codeDeployParams) {
-    this.codeDeployParams = codeDeployParams;
-  }
-
-  /**
-   * Get Artifact Meta data such build no artifact path etc
-   * @return
-   */
-  public Map<String, String> getMetadata() {
-    return metadata;
-  }
-
-  /**
-   * Set Meta Data
-   * @param metadata
-   */
-  public void setMetadata(Map<String, String> metadata) {
-    this.metadata = metadata;
-=======
-   * The type Code deploy params.
-   */
-  @Data
-  public static class CodeDeployParams {
-    private String applicationName;
-    private String deploymentConfigurationName;
-    private String deploymentGroupName;
-    private String region;
-    private String bucket;
-    private String key;
-    private String bundleType;
-
-    public CodeDeployParams() {}
-
-    private CodeDeployParams(Builder builder) {
-      setApplicationName(builder.applicationName);
-      setDeploymentConfigurationName(builder.deploymentConfigurationName);
-      setDeploymentGroupName(builder.deploymentGroupName);
-      setRegion(builder.region);
-      setBucket(builder.bucket);
-      setKey(builder.key);
-      setBundleType(builder.bundleType);
-    }
-
-    public static final class Builder {
-      private String applicationName;
-      private String deploymentConfigurationName;
-      private String deploymentGroupName;
-      private String region;
-      private String bucket;
-      private String key;
-      private String bundleType;
-
-      public Builder() {}
-
-      public Builder withApplicationName(String applicationName) {
-        this.applicationName = applicationName;
-        return this;
-      }
-
-      public Builder withDeploymentConfigurationName(String deploymentConfigurationName) {
-        this.deploymentConfigurationName = deploymentConfigurationName;
-        return this;
-      }
-
-      public Builder withDeploymentGroupName(String deploymentGroupName) {
-        this.deploymentGroupName = deploymentGroupName;
-        return this;
-      }
-
-      public Builder withRegion(String region) {
-        this.region = region;
-        return this;
-      }
-
-      public Builder withBucket(String bucket) {
-        this.bucket = bucket;
-        return this;
-      }
-
-      public Builder withKey(String key) {
-        this.key = key;
-        return this;
-      }
-
-      public Builder withBundleType(String bundleType) {
-        this.bundleType = bundleType;
-        return this;
-      }
-
-      public CodeDeployParams build() {
-        return new CodeDeployParams(this);
-      }
-    }
->>>>>>> 5db9c70f
-  }
-
   public static final class Builder {
     private String accountId;
     private String envId;
