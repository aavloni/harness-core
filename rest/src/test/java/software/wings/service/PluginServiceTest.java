package software.wings.service;

import static java.util.Arrays.asList;
import static org.assertj.core.api.Assertions.assertThat;
import static software.wings.beans.AccountPlugin.Builder.anAccountPlugin;
import static software.wings.beans.PluginCategory.Artifact;
import static software.wings.beans.PluginCategory.CloudProvider;
import static software.wings.beans.PluginCategory.Collaboration;
import static software.wings.beans.PluginCategory.Verification;

import org.junit.Test;
import software.wings.beans.AppDynamicsConfig;
import software.wings.beans.AwsConfig;
import software.wings.beans.BambooConfig;
import software.wings.beans.DockerConfig;
import software.wings.beans.JenkinsConfig;
import software.wings.beans.PhysicalDataCenterConfig;
import software.wings.beans.SlackConfig;
import software.wings.beans.SplunkConfig;
import software.wings.helpers.ext.mail.SmtpConfig;
import software.wings.service.impl.PluginServiceImpl;
import software.wings.service.intfc.PluginService;

/**
 * Created by peeyushaggarwal on 10/21/16.
 */
public class PluginServiceTest {
  private PluginService pluginService = new PluginServiceImpl();

  @Test
  public void shouldGetInstalledPlugins() throws Exception {
    String accountId = "ACCOUNT_ID";

    assertThat(pluginService.getInstalledPlugins(accountId))
        .hasSize(8)
        .containsExactly(anAccountPlugin()
                             .withSettingClass(JenkinsConfig.class)
                             .withAccountId(accountId)
                             .withIsEnabled(true)
                             .withDisplayName("Jenkins")
                             .withType("JENKINS")
                             .withPluginCategories(asList(Verification, Artifact))
                             .build(),
            anAccountPlugin()
                .withSettingClass(BambooConfig.class)
                .withAccountId(accountId)
                .withIsEnabled(true)
                .withDisplayName("Bamboo")
                .withType("BAMBOO")
                .withPluginCategories(asList(Artifact))
                .build(),
            anAccountPlugin()
                .withSettingClass(DockerConfig.class)
                .withAccountId(accountId)
                .withIsEnabled(true)
                .withDisplayName("Docker Registry")
                .withType("DOCKER_REGISTRY")
                .withPluginCategories(asList(Artifact))
                .build(),
            anAccountPlugin()
                .withSettingClass(AppDynamicsConfig.class)
                .withAccountId(accountId)
                .withIsEnabled(true)
                .withDisplayName("AppDynamics")
                .withType("APP_DYNAMICS")
                .withPluginCategories(asList(Verification))
                .build(),
            anAccountPlugin()
                .withSettingClass(SplunkConfig.class)
                .withAccountId(accountId)
                .withIsEnabled(true)
                .withDisplayName("Splunk")
                .withType("SPLUNK")
                .withPluginCategories(asList(Verification))
                .build(),
            anAccountPlugin()
                .withSettingClass(SmtpConfig.class)
                .withAccountId(accountId)
                .withIsEnabled(true)
                .withDisplayName("SMTP")
                .withType("SMTP")
                .withPluginCategories(asList(Collaboration))
                .build(),
            anAccountPlugin()
                .withSettingClass(SlackConfig.class)
                .withAccountId(accountId)
                .withIsEnabled(true)
                .withDisplayName("SLACK")
                .withType("SLACK")
                .withPluginCategories(asList(Collaboration))
                .build(),
            anAccountPlugin()
                .withSettingClass(AwsConfig.class)
                .withAccountId(accountId)
                .withIsEnabled(true)
                .withDisplayName("AWS")
                .withType("AWS")
                .withPluginCategories(asList(CloudProvider))
                .build(),
            anAccountPlugin()
                .withSettingClass(PhysicalDataCenterConfig.class)
                .withAccountId(accountId)
                .withIsEnabled(true)
                .withDisplayName("Physical Data Center")
                .withType("PHYSICAL_DATA_CENTER")
                .withPluginCategories(asList(CloudProvider))
                .build());
  }

  @Test
  public void shouldGetPluginSettingSchema() throws Exception {
    String accountId = "ACCOUNT_ID";

    assertThat(pluginService.getPluginSettingSchema(accountId))
        .hasSize(8)
<<<<<<< HEAD
        .containsOnlyKeys("APP_DYNAMICS", "JENKINS", "BAMBOO", "SMTP", "SLACK", "SPLUNK", "AWS", "DOCKER_REGISTRY");
=======
        .containsOnlyKeys(
            "APP_DYNAMICS", "JENKINS", "BAMBOO", "SMTP", "SLACK", "SPLUNK", "AWS", "PHYSICAL_DATA_CENTER");
>>>>>>> 9351cc90
  }
}<|MERGE_RESOLUTION|>--- conflicted
+++ resolved
@@ -32,7 +32,7 @@
     String accountId = "ACCOUNT_ID";
 
     assertThat(pluginService.getInstalledPlugins(accountId))
-        .hasSize(8)
+        .hasSize(9)
         .containsExactly(anAccountPlugin()
                              .withSettingClass(JenkinsConfig.class)
                              .withAccountId(accountId)
@@ -54,7 +54,7 @@
                 .withAccountId(accountId)
                 .withIsEnabled(true)
                 .withDisplayName("Docker Registry")
-                .withType("DOCKER_REGISTRY")
+                .withType("DOCKER")
                 .withPluginCategories(asList(Artifact))
                 .build(),
             anAccountPlugin()
@@ -112,12 +112,8 @@
     String accountId = "ACCOUNT_ID";
 
     assertThat(pluginService.getPluginSettingSchema(accountId))
-        .hasSize(8)
-<<<<<<< HEAD
-        .containsOnlyKeys("APP_DYNAMICS", "JENKINS", "BAMBOO", "SMTP", "SLACK", "SPLUNK", "AWS", "DOCKER_REGISTRY");
-=======
+        .hasSize(9)
         .containsOnlyKeys(
-            "APP_DYNAMICS", "JENKINS", "BAMBOO", "SMTP", "SLACK", "SPLUNK", "AWS", "PHYSICAL_DATA_CENTER");
->>>>>>> 9351cc90
+            "APP_DYNAMICS", "JENKINS", "BAMBOO", "SMTP", "SLACK", "SPLUNK", "AWS", "PHYSICAL_DATA_CENTER", "DOCKER");
   }
 }