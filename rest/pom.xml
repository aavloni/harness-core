--- conflicted
+++ resolved
@@ -349,7 +349,6 @@
         </dependency>
 
         <dependency>
-<<<<<<< HEAD
             <groupId>com.github.docker-java</groupId>
             <artifactId>docker-java</artifactId>
         </dependency>
@@ -357,10 +356,11 @@
         <dependency>
             <groupId>net.jodah</groupId>
             <artifactId>expiringmap</artifactId>
-=======
+        </dependency>
+
+        <dependency>
             <groupId>info.jerrinot</groupId>
             <artifactId>subzero-core</artifactId>
->>>>>>> 9351cc90
         </dependency>
 
         <!-- Test Dependencies -->
