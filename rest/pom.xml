<project xmlns:xsi="http://www.w3.org/2001/XMLSchema-instance"
         xmlns="http://maven.apache.org/POM/4.0.0"
         xsi:schemaLocation="http://maven.apache.org/POM/4.0.0 http://maven.apache.org/xsd/maven-4.0.0.xsd">
    <modelVersion>4.0.0</modelVersion>
    <groupId>software.wings</groupId>
    <artifactId>rest</artifactId>

    <parent>
        <groupId>software.wings</groupId>
        <artifactId>portal</artifactId>
        <version>0.0.1-SNAPSHOT</version>
    </parent>

    <repositories>
        <repository>
            <id>localrepository</id>
            <url>file://${basedir}/../repo</url>
        </repository>
    </repositories>

    <dependencies>
        <dependency>
            <groupId>software.wings</groupId>
            <artifactId>api</artifactId>
            <version>${project.parent.version}</version>
        </dependency>

        <dependency>
            <groupId>software.wings</groupId>
            <artifactId>serialization-utils</artifactId>
            <version>${project.parent.version}</version>
        </dependency>

        <dependency>
            <groupId>software.wings</groupId>
            <artifactId>rest-utils</artifactId>
            <version>${project.parent.version}</version>
        </dependency>

        <dependency>
            <groupId>software.wings</groupId>
            <artifactId>logging</artifactId>
            <version>${project.parent.version}</version>
        </dependency>

        <dependency>
            <groupId>io.dropwizard</groupId>
            <artifactId>dropwizard-core</artifactId>
        </dependency>

        <dependency>
            <groupId>io.dropwizard</groupId>
            <artifactId>dropwizard-auth</artifactId>
        </dependency>

        <dependency>
            <groupId>io.dropwizard</groupId>
            <artifactId>dropwizard-assets</artifactId>
        </dependency>

        <dependency>
            <groupId>io.dropwizard</groupId>
            <artifactId>dropwizard-views-freemarker</artifactId>
        </dependency>
        <dependency>
            <groupId>io.dropwizard</groupId>
            <artifactId>dropwizard-views-mustache</artifactId>
        </dependency>

        <dependency>
            <groupId>io.dropwizard</groupId>
            <artifactId>dropwizard-metrics-graphite</artifactId>
        </dependency>

        <dependency>
            <groupId>io.dropwizard</groupId>
            <artifactId>dropwizard-http2</artifactId>
        </dependency>

        <dependency>
            <groupId>org.mortbay.jetty.alpn</groupId>
            <artifactId>alpn-boot</artifactId>
        </dependency>

        <dependency>
            <groupId>com.newrelic.agent.java</groupId>
            <artifactId>newrelic-agent</artifactId>
        </dependency>

        <dependency>
            <groupId>org.atmosphere</groupId>
            <artifactId>atmosphere-runtime</artifactId>
        </dependency>

        <dependency>
            <groupId>org.atmosphere</groupId>
            <artifactId>atmosphere-hazelcast</artifactId>
        </dependency>

        <dependency>
            <groupId>org.eclipse.jetty.websocket</groupId>
            <artifactId>websocket-server</artifactId>
        </dependency>

        <dependency>
            <groupId>org.ow2.asm</groupId>
            <artifactId>asm-commons</artifactId>
        </dependency>

        <dependency>
            <groupId>org.mongodb</groupId>
            <artifactId>mongo-java-driver</artifactId>
        </dependency>

        <dependency>
            <groupId>org.mongodb.morphia</groupId>
            <artifactId>morphia</artifactId>
        </dependency>

        <dependency>
            <groupId>org.mongodb.morphia</groupId>
            <artifactId>morphia-logging-slf4j</artifactId>
        </dependency>

        <dependency>
            <groupId>ru.vyarus</groupId>
            <artifactId>guice-validator</artifactId>
        </dependency>

        <dependency>
            <groupId>org.apache.commons</groupId>
            <artifactId>commons-csv</artifactId>
        </dependency>

        <dependency>
            <groupId>com.jcraft</groupId>
            <artifactId>jsch</artifactId>
        </dependency>

        <dependency>
            <groupId>com.google.inject</groupId>
            <artifactId>guice</artifactId>
        </dependency>

        <dependency>
            <groupId>com.google.inject.extensions</groupId>
            <artifactId>guice-assistedinject</artifactId>
        </dependency>

        <dependency>
            <groupId>com.google.inject.extensions</groupId>
            <artifactId>guice-multibindings</artifactId>
        </dependency>

        <dependency>
            <groupId>org.reflections</groupId>
            <artifactId>reflections</artifactId>
        </dependency>

        <dependency>
            <groupId>com.offbytwo.jenkins</groupId>
            <artifactId>jenkins-client</artifactId>
        </dependency>

        <dependency>
            <groupId>org.apache.httpcomponents</groupId>
            <artifactId>httpcore</artifactId>
            <version>4.4.1</version>

        </dependency>

        <dependency>
            <groupId>xml-apis</groupId>
            <artifactId>xml-apis</artifactId>
        </dependency>

        <dependency>
            <groupId>commons-lang</groupId>
            <artifactId>commons-lang</artifactId>
        </dependency>

        <dependency>
            <groupId>org.mindrot</groupId>
            <artifactId>jbcrypt</artifactId>
        </dependency>

        <dependency>
            <groupId>ro.fortsoft.pf4j</groupId>
            <artifactId>pf4j</artifactId>
        </dependency>

        <dependency>
            <groupId>ro.fortsoft.pf4j</groupId>
            <artifactId>pf4j-update</artifactId>
        </dependency>

        <dependency>
            <groupId>com.deftlabs</groupId>
            <artifactId>mongo-java-distributed-lock</artifactId>
        </dependency>

        <dependency>
            <groupId>org.jooq</groupId>
            <artifactId>joor</artifactId>
        </dependency>

        <dependency>
            <groupId>com.github.ifesdjeen</groupId>
            <artifactId>hashed-wheel-timer-core</artifactId>
        </dependency>

        <dependency>
            <groupId>org.apache.commons</groupId>
            <artifactId>commons-jexl3</artifactId>
        </dependency>


        <dependency>
            <groupId>org.modelmapper</groupId>
            <artifactId>modelmapper</artifactId>
        </dependency>

        <dependency>
            <groupId>org.apache.commons</groupId>
            <artifactId>commons-email</artifactId>
        </dependency>

        <dependency>
            <groupId>javax.activation</groupId>
            <artifactId>activation</artifactId>
        </dependency>

        <dependency>
            <groupId>com.smoketurner</groupId>
            <artifactId>dropwizard-swagger</artifactId>
        </dependency>

        <dependency>
            <groupId>com.palominolabs.metrics</groupId>
            <artifactId>metrics-guice</artifactId>
        </dependency>

        <dependency>
            <groupId>com.github.reinert</groupId>
            <artifactId>jjschema</artifactId>
        </dependency>

        <dependency>
            <groupId>org.apache.httpcomponents</groupId>
            <artifactId>fluent-hc</artifactId>
        </dependency>

        <dependency>
            <groupId>io.dropwizard-bundles</groupId>
            <artifactId>dropwizard-configurable-assets-bundle</artifactId>
        </dependency>

        <dependency>
            <groupId>com.github.dirkraft.dropwizard-file-assets</groupId>
            <artifactId>dropwizard-file-assets</artifactId>
        </dependency>

        <dependency>
            <groupId>com.palantir.versioninfo</groupId>
            <artifactId>dropwizard-version-info</artifactId>
        </dependency>

        <dependency>
            <groupId>de.danielbechler</groupId>
            <artifactId>java-object-diff</artifactId>
        </dependency>

        <dependency>
            <groupId>javax.cache</groupId>
            <artifactId>cache-api</artifactId>
        </dependency>

        <dependency>
            <groupId>org.jsr107.ri</groupId>
            <artifactId>cache-annotations-ri-guice</artifactId>
        </dependency>

        <dependency>
            <groupId>com.hazelcast</groupId>
            <artifactId>hazelcast</artifactId>
        </dependency>

        <dependency>
            <groupId>com.amazonaws</groupId>
            <artifactId>aws-java-sdk-elasticloadbalancing</artifactId>
        </dependency>

        <dependency>
            <groupId>com.amazonaws</groupId>
            <artifactId>aws-java-sdk-elasticloadbalancingv2</artifactId>
        </dependency>

        <dependency>
            <groupId>com.amazonaws</groupId>
            <artifactId>aws-java-sdk-ec2</artifactId>
        </dependency>

        <dependency>
            <groupId>com.amazonaws</groupId>
            <artifactId>aws-java-sdk-cloudwatch</artifactId>
        </dependency>

        <dependency>
            <groupId>com.amazonaws</groupId>
            <artifactId>aws-java-sdk-ecs</artifactId>
        </dependency>

        <dependency>
            <groupId>com.amazonaws</groupId>
            <artifactId>aws-java-sdk-autoscaling</artifactId>
        </dependency>

        <dependency>
            <groupId>com.amazonaws</groupId>
            <artifactId>aws-java-sdk-cloudformation</artifactId>
        </dependency>

        <dependency>
            <groupId>com.amazonaws</groupId>
            <artifactId>aws-java-sdk-iam</artifactId>
        </dependency>

        <dependency>
            <groupId>org.apache.commons</groupId>
            <artifactId>commons-compress</artifactId>
        </dependency>

        <dependency>
            <groupId>org.apache.sshd</groupId>
            <artifactId>sshd-core</artifactId>
        </dependency>

        <dependency>
            <groupId>org.quartz-scheduler</groupId>
            <artifactId>quartz</artifactId>
        </dependency>

        <dependency>
            <groupId>com.novemberain</groupId>
            <artifactId>quartz-mongodb</artifactId>
            <exclusions>
                <exclusion>
                    <groupId>org.mongodb</groupId>
                    <artifactId>mongo-java-driver</artifactId>
                </exclusion>
            </exclusions>
        </dependency>

        <dependency>
            <groupId>net.redhogs.cronparser</groupId>
            <artifactId>cron-parser</artifactId>
        </dependency>
        <dependency>
            <groupId>com.squareup.retrofit2</groupId>
            <artifactId>retrofit</artifactId>
        </dependency>
        <dependency>
            <groupId>com.squareup.retrofit2</groupId>
            <artifactId>converter-jackson</artifactId>
        </dependency>
        <dependency>
            <groupId>com.squareup.retrofit2</groupId>
            <artifactId>converter-simplexml</artifactId>
        </dependency>
        <dependency>
            <groupId>com.nimbusds</groupId>
            <artifactId>nimbus-jose-jwt</artifactId>
        </dependency>

        <dependency>
            <groupId>com.papertrailapp</groupId>
            <artifactId>logback-syslog4j</artifactId>
        </dependency>

        <dependency>
            <groupId>com.github.zafarkhaja</groupId>
            <artifactId>java-semver</artifactId>
        </dependency>

        <dependency>
            <groupId>com.google.apis</groupId>
            <artifactId>google-api-services-container</artifactId>
        </dependency>

        <dependency>
            <groupId>io.fabric8</groupId>
            <artifactId>kubernetes-client</artifactId>
        </dependency>

        <dependency>
            <groupId>net.jodah</groupId>
            <artifactId>expiringmap</artifactId>
        </dependency>

        <dependency>
            <groupId>info.jerrinot</groupId>
            <artifactId>subzero-core</artifactId>
        </dependency>

        <dependency>
            <groupId>com.auth0</groupId>
            <artifactId>java-jwt</artifactId>
        </dependency>

        <dependency>
            <groupId>org.awaitility</groupId>
            <artifactId>awaitility</artifactId>
        </dependency>

        <!-- Test Dependencies -->
        <dependency>
            <groupId>io.dropwizard</groupId>
            <artifactId>dropwizard-testing</artifactId>
        </dependency>

        <dependency>
            <groupId>org.mockito</groupId>
            <artifactId>mockito-core</artifactId>
            <scope>test</scope>
        </dependency>

        <dependency>
            <groupId>org.glassfish.web</groupId>
            <artifactId>javax.el</artifactId>
            <scope>test</scope>
        </dependency>

        <dependency>
            <groupId>de.bwaldvogel</groupId>
            <artifactId>mongo-java-server</artifactId>
            <scope>test</scope>
        </dependency>

        <dependency>
            <groupId>org.assertj</groupId>
            <artifactId>assertj-core</artifactId>
            <scope>test</scope>
        </dependency>

        <dependency>
            <groupId>pl.pragmatists</groupId>
            <artifactId>JUnitParams</artifactId>
            <scope>test</scope>
        </dependency>

        <dependency>
            <groupId>org.glassfish.jersey.test-framework.providers</groupId>
            <artifactId>jersey-test-framework-provider-inmemory</artifactId>
        </dependency>

        <dependency>
            <groupId>org.glassfish.jersey.test-framework.providers</groupId>
            <artifactId>jersey-test-framework-provider-grizzly2</artifactId>
        </dependency>

        <dependency>
            <groupId>net.javacrumbs.json-unit</groupId>
            <artifactId>json-unit-fluent</artifactId>
        </dependency>

        <dependency>
            <groupId>de.flapdoodle.embed</groupId>
            <artifactId>de.flapdoodle.embed.mongo</artifactId>
        </dependency>

        <dependency>
            <groupId>com.github.tomakehurst</groupId>
            <artifactId>wiremock</artifactId>
            <classifier>standalone</classifier>
        </dependency>

        <dependency>
            <groupId>com.openpojo</groupId>
            <artifactId>openpojo</artifactId>
        </dependency>

        <dependency>
            <groupId>com.google.guava</groupId>
            <artifactId>guava-testlib</artifactId>
        </dependency>

        <dependency>
            <groupId>com.icegreen</groupId>
            <artifactId>greenmail</artifactId>
        </dependency>

        <dependency>
            <groupId>org.hamcrest</groupId>
            <artifactId>hamcrest-library</artifactId>
        </dependency>

        <dependency>
            <groupId>com.shazam</groupId>
            <artifactId>shazamcrest</artifactId>
        </dependency>

        <dependency>
            <groupId>org.bouncycastle</groupId>
            <artifactId>bcprov-jdk16</artifactId>
        </dependency>

        <dependency>
            <groupId>com.github.allbegray</groupId>
            <artifactId>slack-api</artifactId>
        </dependency>

        <dependency>
            <groupId>org.sonatype.nexus.plugins</groupId>
            <artifactId>nexus-restlet1x-model</artifactId>
        </dependency>

        <dependency>
            <groupId>commons-validator</groupId>
            <artifactId>commons-validator</artifactId>
            <version>1.6</version>
        </dependency>

    </dependencies>

    <build>
        <plugins>
            <plugin>
                <groupId>sg.enixsoft</groupId>
                <artifactId>capsule-maven-plugin</artifactId>
                <version>1.3.0</version>
                <configuration>
                    <appClass>software.wings.app.WingsApplication</appClass>
                    <type>fat</type>
                    <manifest>
                        <entry>
                            <key>Boot-Class-Path-P</key>
                            <value>alpn-boot-${alpnboot.version}.jar</value>
                        </entry>
                        <entry>
                            <key>Min-Java-Version</key>
                            <value>1.8.0</value>
                        </entry>
                        <entry>
                            <key>Min-Update-Version</key>
                            <value>8=91</value>
                        </entry>
                        <entry>
                            <key>Java-Agents</key>
                            <value>newrelic-agent-${newrelic.version}.jar</value>
                        </entry>
                        <entry>
                            <key>JVM-Args</key>
                            <value>-Dcom.sun.management.jmxremote.port=7091 -Dcom.sun.management.jmxremote.authenticate=false -Dcom.sun.management.jmxremote.ssl=false -Djava.rmi.server.hostname=$HOSTNAME</value>
                        </entry>
                        <entry>
                            <key>Environment-Variables</key>
                            <value>NEW_RELIC_LICENSE_KEY=b121ea34124754a7952717207b122be017f2ae76</value>
                        </entry>
                        <entry>
                            <key>Args</key>
                            <value>server $*</value>
                        </entry>
                    </manifest>
                    <fileSets>
                        <fileSet>
                            <directory>${project.basedir}</directory>
                            <includes>newrelic.yml</includes>
                        </fileSet>
                    </fileSets>
                    <execPluginConfig>root</execPluginConfig>
                </configuration>
                <executions>
                    <execution>
                        <goals>
                            <goal>build</goal>
                        </goals>
                    </execution>
                </executions>
            </plugin>
            <plugin>
                <groupId>org.codehaus.mojo</groupId>
                <artifactId>buildnumber-maven-plugin</artifactId>
                <version>1.4</version>
                <executions>
                    <execution>
                        <id>validate</id>
                        <phase>validate</phase>
                        <goals>
                            <goal>create</goal>
                        </goals>
                    </execution>
                    <execution>
                        <id>generate</id>
                        <phase>generate-resources</phase>
                        <goals>
                            <goal>create-metadata</goal>
                        </goals>
                    </execution>
                </executions>
                <configuration>
                    <attach>true</attach>
                    <!--make it available for jar/war classpath resource -->
                    <shortRevisionLength>7</shortRevisionLength>
                    <properties>
                        <productVersion>${project.version}-${buildNumber}-${timestamp}</productVersion>
                    </properties>
                    <addOutputDirectoryToResources>true</addOutputDirectoryToResources>
                </configuration>
            </plugin>
            <plugin>
                <groupId>org.jacoco</groupId>
                <artifactId>jacoco-maven-plugin</artifactId>
                <configuration>
                    <excludes>
                        <exclude>software/wings/service/intfc/*.class</exclude>
                        <exclude>software/wings/beans/*.class</exclude>
                        <exclude>software/wings/beans/infrastructure/*.class</exclude>
                        <exclude>software/wings/beans/artifact/*.class</exclude>
                        <exclude>software/wings/beans/stats/*.class</exclude>
                        <exclude>software/wings/beans/container/*.class</exclude>
                        <exclude>software/wings/waitnotify/NotifyResponse.class</exclude>
                        <exclude>software/wings/waitnotify/WaitInstance.class</exclude>
                        <exclude>software/wings/waitnotify/WaitQueue.class</exclude>
                        <exclude>software/wings/waitnotify/WaitInstanceError.class</exclude>
                        <exclude>software/wings/sm/State.class</exclude>
                        <exclude>software/wings/sm/Transition.class</exclude>
                        <exclude>software/wings/sm/StateExecutionData.class</exclude>
                        <exclude>software/wings/sm/StateEvent.class</exclude>
                        <exclude>software/wings/sm/*$Builder.class</exclude>
                        <exclude>software/wings/dl/MongoConfig.class</exclude>
                        <exclude>software/wings/dl/DatastoreSet.class</exclude>
                        <exclude>software/wings/app/WingsModule.class</exclude>
                        <exclude>software/wings/app/WingsApplication.class</exclude>
                        <exclude>software/wings/app/MainConfiguration.class</exclude>
                        <exclude>software/wings/utils/RsyslogAppenderFactory.class</exclude>
                    </excludes>
                </configuration>
                <executions>
                    <execution>
                        <id>default-prepare-agent</id>
                        <goals>
                            <goal>prepare-agent</goal>
                        </goals>
                    </execution>
                    <execution>
                        <id>default-report</id>
                        <phase>prepare-package</phase>
                        <goals>
                            <goal>report</goal>
                        </goals>
                    </execution>
                    <execution>
                        <id>default-check</id>
                        <goals>
                            <goal>check</goal>
                        </goals>
                        <configuration>
                            <rules>
                                <rule implementation="org.jacoco.maven.RuleConfiguration">
                                    <element>BUNDLE</element>
                                    <limits>
                                        <limit implementation="org.jacoco.report.check.Limit">
                                            <counter>INSTRUCTION</counter>
                                            <value>COVEREDRATIO</value>
                                            <minimum>0.57</minimum>
                                        </limit>
                                        <limit implementation="org.jacoco.report.check.Limit">
                                            <counter>BRANCH</counter>
                                            <value>COVEREDRATIO</value>
                                            <minimum>0.46</minimum>
                                        </limit>
                                        <limit implementation="org.jacoco.report.check.Limit">
                                            <counter>COMPLEXITY</counter>
                                            <value>COVEREDRATIO</value>
<<<<<<< HEAD
=======
                                            <!--Srinivas - temporarily reducing it -->
>>>>>>> d93e7851
                                            <minimum>0.44</minimum>
                                        </limit>
                                    </limits>
                                </rule>
                            </rules>
                        </configuration>
                    </execution>
                </executions>
            </plugin>
            <plugin>
                <inherited>false</inherited>
                <groupId>org.apache.maven.plugins</groupId>
                <artifactId>maven-antrun-plugin</artifactId>
                <version>1.8</version>
                <executions>
                    <execution>
                        <id>test</id>
                        <phase>deploy</phase>
                        <goals>
                            <goal>run</goal>
                        </goals>
                        <configuration>
                            <target name="deploy" description="deploy to a server via ssh">

                                <echo message="Create staging directory..."/>
                                <sshexec trust="true" failonerror="false"
                                         host="${deployHost}"
                                         username="${deployUsername}"
                                         keyfile="${user.home}/.ssh/id_${deployHost}"
                                         command="mkdir -p $HOME/staging"
                                         timeout="120000"/>

                                <echo message="copy jar"/>
                                <scp trust="true" failonerror="true" verbose="off" sftp="true"
                                     host="${deployHost}"
                                     username="${deployUsername}"
                                     keyfile="${user.home}/.ssh/id_${deployHost}"
                                     file="target/rest-0.0.1-SNAPSHOT-capsule.jar"
                                     todir="${deployUsername}@${deployHost}:/home/ubuntu/staging/"/>

                                <echo message="copy config.yml"/>
                                <scp trust="true" failonerror="true" verbose="off" sftp="true"
                                     host="${deployHost}"
                                     username="${deployUsername}"
                                     keyfile="${user.home}/.ssh/id_${deployHost}"
                                     file="config.yml"
                                     todir="${deployUsername}@${deployHost}:/home/ubuntu/staging/"/>

                                <echo message="copy deployment script"/>
                                <scp trust="true" failonerror="true" verbose="off" sftp="true"
                                     host="${deployHost}"
                                     username="${deployUsername}"
                                     keyfile="${user.home}/.ssh/id_${deployHost}"
                                     file="deployManager.sh"
                                     todir="${deployUsername}@${deployHost}:"/>

                                <echo message="run deploy"/>
                                <sshexec trust="true" failonerror="true"
                                         host="${deployHost}"
                                         username="${deployUsername}"
                                         keyfile="${user.home}/.ssh/id_${deployHost}"
                                         command="chmod +x $HOME/deployManager.sh; $HOME/deployManager.sh ${portalHost} '${app.name}'"
                                         timeout="120000"/>

                                <taskdef name="scp" classname="org.apache.tools.ant.taskdefs.optional.ssh.Scp">
                                    <classpath refid="maven.plugin.classpath"/>
                                </taskdef>
                            </target>
                        </configuration>
                    </execution>
                </executions>
                <dependencies>
                    <dependency>
                        <groupId>ant</groupId>
                        <artifactId>ant-commons-net</artifactId>
                        <version>1.6.5</version>
                    </dependency>
                    <dependency>
                        <groupId>org.apache.ant</groupId>
                        <artifactId>ant-jsch</artifactId>
                        <version>1.9.1</version>
                    </dependency>
                </dependencies>
            </plugin>
            <!--<plugin>-->
                <!--<groupId>org.apache.maven.plugins</groupId>-->
                <!--<artifactId>maven-failsafe-plugin</artifactId>-->
            <!--</plugin>-->
            <plugin>
                <groupId>org.codehaus.mojo</groupId>
                <artifactId>exec-maven-plugin</artifactId>
                <version>1.6.0</version>
                <executions>
                    <execution>
                        <goals>
                            <goal>java</goal>
                        </goals>
                    </execution>
                </executions>
                <configuration>
                    <mainClass>software.wings.app.WingsApplication</mainClass>
                    <arguments>
                        <argument>server</argument>
                        <argument>./config.yml</argument>
                    </arguments>
                </configuration>
            </plugin>
        </plugins>
    </build>
    <reporting>
        <plugins>
            <plugin>
                <groupId>org.apache.maven.plugins</groupId>
                <artifactId>maven-javadoc-plugin</artifactId>
                <version>2.9.1</version>
                <configuration>
                    <aggregate>true</aggregate>
                    <failOnError>false</failOnError>
                </configuration>
            </plugin>
            <plugin>
                <groupId>org.jacoco</groupId>
                <artifactId>jacoco-maven-plugin</artifactId>
                <version>0.7.6.201602180812</version>
                <configuration>
                    <excludes>
                        <exclude>software/wings/service/intfc/*.class</exclude>
                        <exclude>software/wings/beans/*.class</exclude>
                        <exclude>software/wings/waitnotify/NotifyResponse.class</exclude>
                        <exclude>software/wings/waitnotify/WaitInstance.class</exclude>
                        <exclude>software/wings/waitnotify/WaitQueue.class</exclude>
                        <exclude>software/wings/waitnotify/WaitInstanceError.class</exclude>
                        <exclude>software/wings/sm/State.class</exclude>
                        <exclude>software/wings/sm/Transition.class</exclude>
                        <exclude>software/wings/sm/StateExecutionData.class</exclude>
                        <exclude>software/wings/sm/StateEvent.class</exclude>
                        <exclude>software/wings/sm/*$Builder.class</exclude>
                        <exclude>software/wings/dl/MongoConfig.class</exclude>
                        <exclude>software/wings/dl/DatastoreSet.class</exclude>
                        <exclude>software/wings/app/WingsModule.class</exclude>
                        <exclude>software/wings/app/WingsApplication.class</exclude>
                        <exclude>software/wings/app/MainConfiguration.class</exclude>
                        <exclude>software/wings/utils/RsyslogAppenderFactory.class</exclude>
                    </excludes>
                </configuration>
            </plugin>
            <plugin>
                <groupId>org.apache.maven.plugins</groupId>
                <artifactId>maven-project-info-reports-plugin</artifactId>
                <version>2.9</version>

                <configuration>
                    <dependencyLocationsEnabled>false</dependencyLocationsEnabled>
                </configuration>
            </plugin>
        </plugins>
    </reporting>

    <profiles>
        <profile>
            <id>deploy-int</id>
            <activation>
                <property>
                    <name>env</name>
                    <value>int</value>
                </property>
            </activation>
            <properties>
                <deployHost>ec2-50-16-106-255.compute-1.amazonaws.com</deployHost>
                <deployUsername>ubuntu</deployUsername>
                <checkstyle.skip>true</checkstyle.skip>
                <skipTests>true</skipTests>
                <jacoco.skip>true</jacoco.skip>
                <findbugs.skip>true</findbugs.skip>
                <portalHost>ci.wings.software</portalHost>
                <app.name>CI Server</app.name>
            </properties>
        </profile>
        <profile>
            <id>deploy-demo</id>
            <activation>
                <property>
                    <name>env</name>
                    <value>demo</value>
                </property>
            </activation>
            <properties>
                <deployHost>ec2-52-45-103-102.compute-1.amazonaws.com</deployHost>
                <deployUsername>ubuntu</deployUsername>
                <checkstyle.skip>true</checkstyle.skip>
                <skipTests>true</skipTests>
                <jacoco.skip>true</jacoco.skip>
                <findbugs.skip>true</findbugs.skip>
                <portalHost>demo.wings.software</portalHost>
                <app.name>Demo Server</app.name>
            </properties>
        </profile>
    </profiles>
</project><|MERGE_RESOLUTION|>--- conflicted
+++ resolved
@@ -672,10 +672,7 @@
                                         <limit implementation="org.jacoco.report.check.Limit">
                                             <counter>COMPLEXITY</counter>
                                             <value>COVEREDRATIO</value>
-<<<<<<< HEAD
-=======
                                             <!--Srinivas - temporarily reducing it -->
->>>>>>> d93e7851
                                             <minimum>0.44</minimum>
                                         </limit>
                                     </limits>
