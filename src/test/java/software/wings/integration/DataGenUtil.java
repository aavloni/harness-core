--- conflicted
+++ resolved
@@ -11,13 +11,10 @@
 import static software.wings.beans.ArtifactSource.ArtifactType.WAR;
 import static software.wings.beans.ConfigFile.DEFAULT_TEMPLATE_ID;
 import static software.wings.beans.Environment.EnvironmentBuilder.anEnvironment;
-<<<<<<< HEAD
 import static software.wings.beans.Release.ReleaseBuilder.aRelease;
 import static software.wings.beans.ServiceInstance.ServiceInstanceBuilder.aServiceInstance;
 import static software.wings.beans.ServiceTemplate.ServiceTemplateBuilder.aServiceTemplate;
-=======
 import static software.wings.beans.JenkinsConfig.Builder.aJenkinsConfig;
->>>>>>> d0b43749
 import static software.wings.beans.SettingAttribute.SettingAttributeBuilder.aSettingAttribute;
 import static software.wings.beans.SettingValue.SettingVariableTypes.HOST_CONNECTION_ATTRIBUTES;
 import static software.wings.helpers.ext.mail.SmtpConfig.Builder.aSmtpConfig;
@@ -267,7 +264,6 @@
     }
   }
 
-<<<<<<< HEAD
   private void addServiceInstances(Application application, List<Service> services, List<Environment> appEnvs) {
     // TODO: improve make http calls and use better generation scheme
     services.forEach(service -> {
@@ -297,7 +293,8 @@
                                          .build()));
       });
     });
-=======
+  }
+
   private void createGlobalSettings() {
     WebTarget target = client.target("http://localhost:9090/wings/settings/?appId=" + SettingAttribute.GLOBAL_APP_ID);
     System.out.println(JsonUtils.asJson(aSettingAttribute()
@@ -330,7 +327,6 @@
                                             .build(),
                               APPLICATION_JSON),
         new GenericType<RestResponse<SettingAttribute>>() {});
->>>>>>> d0b43749
   }
 
   private List<Application> createApplications() {
