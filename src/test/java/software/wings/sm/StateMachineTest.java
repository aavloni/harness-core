--- conflicted
+++ resolved
@@ -1,11 +1,4 @@
 package software.wings.sm;
-<<<<<<< HEAD
-/**
- *
- */
-=======
-
->>>>>>> 16997bb5
 import static org.assertj.core.api.Assertions.assertThat;
 import static org.assertj.core.api.Assertions.failBecauseExceptionWasNotThrown;
 
@@ -20,15 +13,6 @@
 import java.util.ArrayList;
 import java.util.List;
 
-<<<<<<< HEAD
-import java.util.ArrayList;
-import java.util.List;
-
-/**
- * @author Rishi
- */
-=======
->>>>>>> 16997bb5
 public class StateMachineTest {
   @Test
   public void testValidate() {
