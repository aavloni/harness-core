package software.wings.service;

import static org.mongodb.morphia.mapping.Mapper.ID_KEY;

import java.util.Collections;

import org.junit.Test;
import org.mongodb.morphia.query.Query;
import org.mongodb.morphia.query.UpdateOperations;
<<<<<<< HEAD

import com.google.inject.AbstractModule;
import com.google.inject.Guice;
import com.google.inject.Injector;
import com.google.inject.Singleton;

import software.wings.beans.Permission;
import software.wings.beans.Role;
import software.wings.beans.User;
=======
import software.wings.audit.AuditHeader;
import software.wings.beans.*;
>>>>>>> 7a3b35bf
import software.wings.dl.MongoConnectionFactory;
import software.wings.dl.WingsMongoPersistence;
import software.wings.dl.WingsPersistence;

/**
 * Created by anubhaw on 3/9/16.
 */

public class UserServiceTest {
  private Injector getInjector() {
    MongoConnectionFactory factory = new MongoConnectionFactory();
    factory.setDb("wings");
    factory.setHost("localhost");

    Injector injector = Guice.createInjector(new AbstractModule() {
      @Override
      protected void configure() {
        bind(MongoConnectionFactory.class).toInstance(factory);
        bind(WingsPersistence.class).to(WingsMongoPersistence.class).in(Singleton.class);
      }
    });
    return injector;
  }

<<<<<<< HEAD
  Injector injector = getInjector();
  WingsPersistence wingsPersistence = injector.getInstance(WingsPersistence.class);
  UserService userService = injector.getInstance(UserService.class);
=======
  UserService userService = new UserService(datastore);
  RoleService roleService = new RoleService(datastore, userService);
>>>>>>> 7a3b35bf

  @Test
  public void testRegister() throws Exception {
    User user = new User();
    user.setEmail("user1@wings.software");
    user.setName("John Doe");
    user.setPasswordHash("password");
    userService.register(user);

    user.setEmail("user2@wings.software");
    user.setUuid(null);
    userService.register(user);
    user.setEmail("user3@wings.software");
    user.setUuid(null);
    userService.register(user);
  }

  @Test
  public void testCreateRole() {
    Permission permission = new Permission("ALL", "ALL", "ALL", "ALL");
    Role role = new Role("ADMIN", "Administrator role. It can access resource and perform any action",
        Collections.singletonList(permission));
    role.setUuid("BFB4B4F079EB449C9B421D1BB720742E");
    datastore.save(role);
    permission = new Permission("APP", "ALL", "ALL", "ALL");
    role = new Role("APP_ALL", "APP access", Collections.singletonList(permission));
    role.setUuid("2C496ED72DDC48FEA51E5C3736DD33B9");
    datastore.save(role);
  }

  @Test
  public void testAssignRoleToUser() {
<<<<<<< HEAD
    Role role = new Role();
    role.setUuid("35D7D2C04A164655AB732B963A5DD308");
    Query<User> updateQuery =
        wingsPersistence.createQuery(User.class).field(ID_KEY).equal("D3BB4DEA57D043BCA73597CCDE01E637");
    UpdateOperations<User> updateOperations = wingsPersistence.createUpdateOperations(User.class).add("roles", role);
    wingsPersistence.update(updateQuery, updateOperations);
=======
    PageResponse<User> list = userService.list(new PageRequest<>());
    userService.addRole("51968DC229D7479EAA1D8B56D6C8EB6D", "BFB4B4F079EB449C9B421D1BB720742E");
    userService.addRole("51968DC229D7479EAA1D8B56D6C8EB6D", "2C496ED72DDC48FEA51E5C3736DD33B9");
    userService.addRole("1AF8F38C83394D67B03AC13E704C8186", "BFB4B4F079EB449C9B421D1BB720742E");
    userService.addRole("4D92F1B445EB4C2C8BD0C2898AF95F03", "BFB4B4F079EB449C9B421D1BB720742E");
    userService.addRole("4D92F1B445EB4C2C8BD0C2898AF95F03", "2C496ED72DDC48FEA51E5C3736DD33B9");
  }

  @Test
  public void testRevokeRoleToUser() {
    userService.revokeRole("51968DC229D7479EAA1D8B56D6C8EB6D", "AFBC5F9953BB4F20A56B84CE845EF7A3");
  }

  @Test
  public void deleteRole() {
    roleService.delete("2C496ED72DDC48FEA51E5C3736DD33B9");
>>>>>>> 7a3b35bf
  }

  @Test
  public void testMatchPassword() throws Exception {
    long startTime = System.currentTimeMillis();
    System.out.println(
        userService.matchPassword("password", "$2a$10$ygoANZ1GfZf09oUDCcDLuO1cWt7x2XDl/Dq3J.sYgkC51KDEMK64C"));
    System.out.println(System.currentTimeMillis() - startTime);
  }

  @Test
<<<<<<< HEAD
  public void testCreateRole() {
    Permission permission = new Permission("ALL", "ALL", "ALL", "ALL");
    Role role = new Role("ADMIN", "Administrator role. It can access resource and perform any action",
        Collections.singletonList(permission));
    wingsPersistence.save(role);
  }

  @Test
=======
>>>>>>> 7a3b35bf
  public void testHelper() {
    User user = wingsPersistence.get(User.class, "D3BB4DEA57D043BCA73597CCDE01E637");
    System.out.println(user);
  }
}<|MERGE_RESOLUTION|>--- conflicted
+++ resolved
@@ -7,20 +7,17 @@
 import org.junit.Test;
 import org.mongodb.morphia.query.Query;
 import org.mongodb.morphia.query.UpdateOperations;
-<<<<<<< HEAD
 
 import com.google.inject.AbstractModule;
 import com.google.inject.Guice;
 import com.google.inject.Injector;
 import com.google.inject.Singleton;
 
+import software.wings.beans.PageRequest;
+import software.wings.beans.PageResponse;
 import software.wings.beans.Permission;
 import software.wings.beans.Role;
 import software.wings.beans.User;
-=======
-import software.wings.audit.AuditHeader;
-import software.wings.beans.*;
->>>>>>> 7a3b35bf
 import software.wings.dl.MongoConnectionFactory;
 import software.wings.dl.WingsMongoPersistence;
 import software.wings.dl.WingsPersistence;
@@ -45,14 +42,10 @@
     return injector;
   }
 
-<<<<<<< HEAD
   Injector injector = getInjector();
   WingsPersistence wingsPersistence = injector.getInstance(WingsPersistence.class);
   UserService userService = injector.getInstance(UserService.class);
-=======
-  UserService userService = new UserService(datastore);
-  RoleService roleService = new RoleService(datastore, userService);
->>>>>>> 7a3b35bf
+  RoleService roleService = injector.getInstance(RoleService.class);
 
   @Test
   public void testRegister() throws Exception {
@@ -76,23 +69,21 @@
     Role role = new Role("ADMIN", "Administrator role. It can access resource and perform any action",
         Collections.singletonList(permission));
     role.setUuid("BFB4B4F079EB449C9B421D1BB720742E");
-    datastore.save(role);
+    wingsPersistence.save(role);
     permission = new Permission("APP", "ALL", "ALL", "ALL");
     role = new Role("APP_ALL", "APP access", Collections.singletonList(permission));
     role.setUuid("2C496ED72DDC48FEA51E5C3736DD33B9");
-    datastore.save(role);
+    wingsPersistence.save(role);
   }
 
   @Test
   public void testAssignRoleToUser() {
-<<<<<<< HEAD
     Role role = new Role();
     role.setUuid("35D7D2C04A164655AB732B963A5DD308");
     Query<User> updateQuery =
         wingsPersistence.createQuery(User.class).field(ID_KEY).equal("D3BB4DEA57D043BCA73597CCDE01E637");
     UpdateOperations<User> updateOperations = wingsPersistence.createUpdateOperations(User.class).add("roles", role);
     wingsPersistence.update(updateQuery, updateOperations);
-=======
     PageResponse<User> list = userService.list(new PageRequest<>());
     userService.addRole("51968DC229D7479EAA1D8B56D6C8EB6D", "BFB4B4F079EB449C9B421D1BB720742E");
     userService.addRole("51968DC229D7479EAA1D8B56D6C8EB6D", "2C496ED72DDC48FEA51E5C3736DD33B9");
@@ -109,7 +100,6 @@
   @Test
   public void deleteRole() {
     roleService.delete("2C496ED72DDC48FEA51E5C3736DD33B9");
->>>>>>> 7a3b35bf
   }
 
   @Test
@@ -121,17 +111,6 @@
   }
 
   @Test
-<<<<<<< HEAD
-  public void testCreateRole() {
-    Permission permission = new Permission("ALL", "ALL", "ALL", "ALL");
-    Role role = new Role("ADMIN", "Administrator role. It can access resource and perform any action",
-        Collections.singletonList(permission));
-    wingsPersistence.save(role);
-  }
-
-  @Test
-=======
->>>>>>> 7a3b35bf
   public void testHelper() {
     User user = wingsPersistence.get(User.class, "D3BB4DEA57D043BCA73597CCDE01E637");
     System.out.println(user);
