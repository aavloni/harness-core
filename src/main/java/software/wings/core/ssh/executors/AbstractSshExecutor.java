package software.wings.core.ssh.executors;

import static java.nio.charset.StandardCharsets.UTF_8;
import static software.wings.beans.ErrorConstants.INVALID_CREDENTIAL;
import static software.wings.beans.ErrorConstants.INVALID_KEY;
import static software.wings.beans.ErrorConstants.INVALID_KEYPATH;
import static software.wings.beans.ErrorConstants.INVALID_PORT;
import static software.wings.beans.ErrorConstants.SOCKET_CONNECTION_TIMEOUT;
import static software.wings.beans.ErrorConstants.SOCKET_CONNECTION_ERROR;
import static software.wings.beans.ErrorConstants.UNKNOWN_ERROR;
import static software.wings.beans.ErrorConstants.UNKNOWN_HOST;
import static software.wings.beans.ErrorConstants.UNREACHABLE_HOST;
import static software.wings.core.ssh.executors.SshExecutor.ExecutionResult.FAILURE;
import static software.wings.core.ssh.executors.SshExecutor.ExecutionResult.SUCCESS;
import static software.wings.service.intfc.FileService.FileBucket.ARTIFACTS;
import static software.wings.utils.Misc.quietSleep;

import com.jcraft.jsch.Channel;
import com.jcraft.jsch.ChannelExec;
import com.jcraft.jsch.JSchException;
import com.jcraft.jsch.Session;
import com.mongodb.client.gridfs.model.GridFSFile;
import org.slf4j.Logger;
import org.slf4j.LoggerFactory;
import software.wings.exception.WingsException;
import software.wings.service.intfc.ExecutionLogs;
import software.wings.service.intfc.FileService;

import java.io.FileInputStream;
import java.io.FileNotFoundException;
import java.io.IOException;
import java.io.InputStream;
import java.io.OutputStream;
import java.net.ConnectException;
import java.net.NoRouteToHostException;
import java.net.SocketException;
import java.net.SocketTimeoutException;
import java.net.UnknownHostException;
import javax.inject.Inject;

/**
 * Created by anubhaw on 2/10/16.
 */
public abstract class AbstractSshExecutor implements SshExecutor {
  protected final Logger logger = LoggerFactory.getLogger(getClass());
  protected Session session;
  protected Channel channel;
  protected SshSessionConfig config;
  protected OutputStream outputStream;
  protected InputStream inputStream;
  private static final int MAX_BYTES_READ_PER_CHANNEL =
      1024 * 1024 * 1024; // TODO: Read from config. 1 GB per channel for now.
<<<<<<< HEAD
  protected ExecutionLogs executionLogs;
  protected FileService fileService;

  public static String DEFAULT_SUDO_PROMPT_PATTERN = "^\\[sudo\\] password for .+: .*";

  @Inject
  public AbstractSshExecutor(ExecutionLogs executionLogs, FileService fileService) {
    this.executionLogs = executionLogs;
    this.fileService = fileService;
  }

=======
  public static final String DEFAULT_SUDO_PROMPT_PATTERN = "^\\[sudo\\] password for .+: .*";

  @Inject protected ExecutionLogs executionLogs;
  @Inject protected FileService fileService;

>>>>>>> c043921a
  @Override
  public void init(SshSessionConfig config) {
    if (null == config.getExecutionId() || config.getExecutionId().length() == 0) {
      throw new WingsException(UNKNOWN_ERROR, new Throwable("INVALID_EXECUTION_ID"));
    }

    this.config = config;
    try {
      session = getSession(config);
      channel = session.openChannel("exec");
      ((ChannelExec) channel).setPty(true);
      ((ChannelExec) channel).setErrStream(System.err, true);
      outputStream = channel.getOutputStream();
      inputStream = channel.getInputStream();
    } catch (JSchException ex) {
      logger.error("Failed to initialize executor " + ex);
      throw new WingsException(normalizeError(ex), ex.getCause());
    } catch (IOException ex) {
      ex.printStackTrace();
    }
  }

  @Override
  public ExecutionResult execute(String command) {
    return genericExecute(command);
  }

  private ExecutionResult genericExecute(String command) {
    try {
      ((ChannelExec) channel).setCommand(command);
      channel.connect();

      int totalBytesRead = 0;
      byte[] tmp = new byte[1024]; // FIXME: Improve stream reading/writing logic
      while (true) {
        while (inputStream.available() > 0) {
          int numOfBytesRead = inputStream.read(tmp, 0, 1024);
          if (numOfBytesRead < 0) {
            break;
          }
          totalBytesRead += numOfBytesRead;
          if (totalBytesRead >= MAX_BYTES_READ_PER_CHANNEL) {
            throw new WingsException(UNKNOWN_ERROR);
          }
          String line = new String(tmp, 0, numOfBytesRead, UTF_8);
          if (line.matches(DEFAULT_SUDO_PROMPT_PATTERN)) {
            outputStream.write((config.getSudoUserPassword() + "\n").getBytes(UTF_8));
            outputStream.flush();
          }
          executionLogs.appendLogs(config.getExecutionId(), line);
        }
        if (channel.isClosed()) {
          return channel.getExitStatus() == 0 ? SUCCESS : FAILURE;
        }
        quietSleep(1000);
      }
    } catch (JSchException ex) {
      logger.error("Command execution failed with error " + ex.getMessage());
      throw new WingsException(normalizeError(ex), ex.getCause());
    } catch (IOException ex) {
      logger.error("Exception in reading InputStream");
      throw new WingsException(UNKNOWN_ERROR, ex.getCause());
    } finally {
      destroy();
    }
  }

  @Override
  public void destroy() {
    logger.info("Disconnecting ssh session");
    if (null != channel) {
      channel.disconnect();
    }
    if (null != session) {
      session.disconnect();
    }
  }

  @Override
  public void abort() {
    try {
      outputStream.write(3); // Send ^C command
      outputStream.flush();
    } catch (IOException ex) {
      logger.error("Abort command failed " + ex);
    }
  }

  public abstract Session getSession(SshSessionConfig config) throws JSchException;

  public void postChannelConnect() {}

  protected String normalizeError(JSchException jschexception) {
    String message = jschexception.getMessage();
    Throwable cause = jschexception.getCause();

    String errorConst = null;

    if (cause != null) { // TODO: Refactor use enums, maybe ?
      if (cause instanceof NoRouteToHostException) {
        errorConst = UNREACHABLE_HOST;
      } else if (cause instanceof UnknownHostException) {
        errorConst = UNKNOWN_HOST;
      } else if (cause instanceof SocketTimeoutException) {
        errorConst = SOCKET_CONNECTION_TIMEOUT;
      } else if (cause instanceof ConnectException) {
        errorConst = INVALID_PORT;
      } else if (cause instanceof SocketException) {
        errorConst = SOCKET_CONNECTION_ERROR;
      } else if (cause instanceof FileNotFoundException) {
        errorConst = INVALID_KEYPATH;
      } else {
        errorConst = UNKNOWN_ERROR;
      }
    } else {
      if (message.startsWith("invalid privatekey")) {
        errorConst = INVALID_KEY;
      } else if (message.contains("Auth fail") || message.contains("Auth cancel")
          || message.contains("USERAUTH fail")) {
        errorConst = INVALID_CREDENTIAL;
      } else if (message.startsWith("timeout: socket is not established")) {
        errorConst = SOCKET_CONNECTION_ERROR;
      }
    }
    return errorConst;
  }

  /****
   * SCP.
   ****/
  @Override
  public ExecutionResult transferFile(String localFilePath, String remoteFilePath) {
    FileInputStream fis = null;
    try {
      String command = "scp -t " + remoteFilePath;
      Channel channel = session.openChannel("exec");
      ((ChannelExec) channel).setCommand(command);

      // get I/O streams for remote scp
      OutputStream out = channel.getOutputStream();
      InputStream in = channel.getInputStream();
      channel.connect();

      if (checkAck(in) != 0) {
        logger.error("SCP connection initiation failed");
        return FAILURE;
      }
      GridFSFile fileMetaData = fileService.getGridFsFile(localFilePath, ARTIFACTS);

      // send "C0644 filesize filename", where filename should not include '/'
      long filesize = fileMetaData.getLength();
      String fileName = fileMetaData.getFilename();
      if (fileName.lastIndexOf('/') > 0) {
        fileName += fileName.substring(fileName.lastIndexOf('/') + 1);
      }
      command = "C0644 " + filesize + " " + fileName + "\n";

      out.write(command.getBytes(UTF_8));
      out.flush();
      if (checkAck(in) != 0) {
        return FAILURE;
      }
      fileService.downloadToStream(localFilePath, out, ARTIFACTS);
      out.write(new byte[1], 0, 1);
      out.flush();

      if (checkAck(in) != 0) {
        logger.error("SCP connection initiation failed");
        return FAILURE;
      }
      out.close();
      channel.disconnect();
      session.disconnect();
    } catch (FileNotFoundException ex) {
      logger.error("file [" + localFilePath + "] could not be found");
      throw new WingsException(UNKNOWN_ERROR, ex.getCause());
    } catch (IOException ex) {
      logger.error("Exception in reading InputStream");
      throw new WingsException(UNKNOWN_ERROR, ex.getCause());
    } catch (JSchException ex) {
      logger.error("Command execution failed with errorCode ", ex);
      throw new WingsException(normalizeError(ex), ex.getCause());
    }
    return SUCCESS;
  }

  int checkAck(InputStream in) throws IOException {
    int b = in.read();
    // b may be 0 for success,
    //          1 for error,
    //          2 for fatal error,
    //          -1
    if (b == 0) {
      return b;
    } else if (b == -1) {
      return b;
    } else { // error or echoed string on session initiation from remote host
      StringBuilder sb = new StringBuilder();
      if (b > 2) {
        sb.append((char) b);
      }

      int c;
      do {
        c = in.read();
        sb.append((char) c);
      } while (c != '\n');

      if (b <= 2) {
        throw new WingsException(UNKNOWN_ERROR, new Throwable(sb.toString()));
      }
      logger.error(sb.toString());
      return 0;
    }
  }
}<|MERGE_RESOLUTION|>--- conflicted
+++ resolved
@@ -48,13 +48,11 @@
   protected SshSessionConfig config;
   protected OutputStream outputStream;
   protected InputStream inputStream;
-  private static final int MAX_BYTES_READ_PER_CHANNEL =
+  private final int MAX_BYTES_READ_PER_CHANNEL =
       1024 * 1024 * 1024; // TODO: Read from config. 1 GB per channel for now.
-<<<<<<< HEAD
   protected ExecutionLogs executionLogs;
   protected FileService fileService;
-
-  public static String DEFAULT_SUDO_PROMPT_PATTERN = "^\\[sudo\\] password for .+: .*";
+  public static final String DEFAULT_SUDO_PROMPT_PATTERN = "^\\[sudo\\] password for .+: .*";
 
   @Inject
   public AbstractSshExecutor(ExecutionLogs executionLogs, FileService fileService) {
@@ -62,13 +60,6 @@
     this.fileService = fileService;
   }
 
-=======
-  public static final String DEFAULT_SUDO_PROMPT_PATTERN = "^\\[sudo\\] password for .+: .*";
-
-  @Inject protected ExecutionLogs executionLogs;
-  @Inject protected FileService fileService;
-
->>>>>>> c043921a
   @Override
   public void init(SshSessionConfig config) {
     if (null == config.getExecutionId() || config.getExecutionId().length() == 0) {
