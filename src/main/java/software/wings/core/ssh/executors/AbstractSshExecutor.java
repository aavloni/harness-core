package software.wings.core.ssh.executors;

import com.google.inject.Inject;
import com.jcraft.jsch.Channel;
import com.jcraft.jsch.ChannelExec;
import com.jcraft.jsch.JSchException;
import com.jcraft.jsch.Session;
import com.mongodb.client.gridfs.model.GridFSFile;
import org.slf4j.Logger;
import org.slf4j.LoggerFactory;
import software.wings.core.ssh.ExecutionLogs;
import software.wings.exception.WingsException;
import software.wings.service.intfc.FileService;

import java.io.*;
import java.net.NoRouteToHostException;
import java.net.SocketException;
import java.net.SocketTimeoutException;
import java.net.UnknownHostException;

import static software.wings.beans.ErrorConstants.*;
import static software.wings.core.ssh.executors.SshExecutor.ExecutionResult.FAILURE;
import static software.wings.core.ssh.executors.SshExecutor.ExecutionResult.SUCCESS;
import static software.wings.service.intfc.FileService.FileBucket.ARTIFACTS;
import static software.wings.utils.Misc.quietSleep;

/**
 * Created by anubhaw on 2/10/16.
 */
public abstract class AbstractSshExecutor implements SshExecutor {
  protected final Logger logger = LoggerFactory.getLogger(getClass());
  protected Session session;
  protected Channel channel;
  protected SshSessionConfig config;
  protected OutputStream outputStream;
  protected InputStream inputStream;

  @Inject protected ExecutionLogs executionLogs;
  @Inject protected FileService fileService;

  public static String DEFAULT_SUDO_PROMPT_PATTERN = "^\\[sudo\\] password for .+: .*";

  public void init(SshSessionConfig config) {
    if (null == config.getExecutionId() || config.getExecutionId().length() == 0) {
      throw new WingsException(UNKNOWN_ERROR_CODE, UNKNOWN_ERROR_MEG, new Throwable("INVALID_EXECUTION_ID"));
    }

    this.config = config;
    try {
      session = getSession(config);
      channel = session.openChannel("exec");
      ((ChannelExec) channel).setPty(true);
      ((ChannelExec) channel).setErrStream(System.err, true);
      outputStream = channel.getOutputStream();
      inputStream = channel.getInputStream();
    } catch (JSchException ex) {
      logger.error("Failed to initialize executor");
<<<<<<< HEAD
      SSHException shEx = extractSSHException(e);
      throw new WingsException(shEx.code, shEx.msg, e.getCause());
    } catch (IOException e) {
      e.printStackTrace();
=======
      SshException shEx = extractSshException(ex);
      throw new WingsException(shEx.code, shEx.msg, ex.getCause());
    } catch (IOException ex) {
      ex.printStackTrace();
>>>>>>> ea5fb9a5
    }
  }

  public ExecutionResult execute(String command) {
    return genericExecute(command);
  }

  private ExecutionResult genericExecute(String command) {
    try {
      ((ChannelExec) channel).setCommand(command);
      channel.connect();

      byte[] tmp = new byte[1024]; // FIXME: Improve stream reading/writing logic
      while (true) {
        while (inputStream.available() > 0) {
          int i = inputStream.read(tmp, 0, 1024);
          if (i < 0)
            break;
          String line = new String(tmp, 0, i);
          if (line.matches(DEFAULT_SUDO_PROMPT_PATTERN)) {
            outputStream.write((config.getSudoUserPassword() + "\n").getBytes());
            outputStream.flush();
          }
          executionLogs.appendLogs(config.getExecutionId(), line);
        }
        if (channel.isClosed()) {
          return channel.getExitStatus() == 0 ? SUCCESS : FAILURE;
        }
        quietSleep(1000);
      }
<<<<<<< HEAD
    } catch (JSchException e) {
      SSHException shEx = extractSSHException(e);
      logger.error("Command execution failed with error " + e.getMessage());
      throw new WingsException(shEx.code, shEx.msg, e.getCause());
    } catch (IOException e) {
=======
    } catch (JSchException ex) {
      SshException shEx = extractSshException(ex);
      logger.error("Command execution failed with error " + ex.getMessage());
      throw new WingsException(shEx.code, shEx.msg, ex.getCause());
    } catch (IOException ex) {
>>>>>>> ea5fb9a5
      logger.error("Exception in reading InputStream");
      throw new WingsException(UNKNOWN_ERROR_CODE, UNKNOWN_ERROR_MEG, ex.getCause());
    } finally {
      destroy();
    }
  }

  public void destroy() {
    logger.info("Disconnecting ssh session");
    if (null != channel) {
      channel.disconnect();
    }
    if (null != session) {
      session.disconnect();
    }
  }

  public void abort() {
    try {
      outputStream.write(3); // Send ^C command
      outputStream.flush();
    } catch (IOException e) {
      logger.error("Abort command failed " + e.getStackTrace());
    }
  }

  public abstract Session getSession(SshSessionConfig config) throws JSchException;

  public void postChannelConnect(){};

  protected class SSHException {
    private String code;
    private String msg;

    private SSHException(String code, String cause) {
      this.code = code;
      this.msg = cause;
    }

    public String getCode() {
      return code;
    }

    public String getMsg() {
      return msg;
    }
  }

  protected SSHException extractSSHException(JSchException jSchException) {
    String message = jSchException.getMessage();
    Throwable cause = jSchException.getCause();

    String customMessage = null;
    String customCode = null;

    if (null != cause) {
      if (cause instanceof NoRouteToHostException || cause instanceof UnknownHostException) {
        customMessage = UNKNOWN_HOST_ERROR_MSG;
        customCode = UNKNOWN_HOST_ERROR_CODE;
      } else if (cause instanceof SocketTimeoutException) {
        customMessage = UNKNOWN_HOST_ERROR_MSG;
        customCode = UNKNOWN_HOST_ERROR_CODE;
      } else if (cause instanceof SocketException) {
        customMessage = SSH_SOCKET_CONNECTION_ERROR_MSG;
        customCode = SSH_SOCKET_CONNECTION_ERROR_CODE;
      } else if (cause instanceof FileNotFoundException) {
        customMessage = INVALID_KEYPATH_ERROR_CODE;
        customCode = INVALID_KEYPATH_ERROR_MSG;
      } else {
        customMessage = UNKNOWN_ERROR_CODE;
        customCode = UNKNOWN_ERROR_MEG;
      }
    } else {
      if (message.startsWith("invalid privatekey")) {
        customMessage = INVALID_KEY_ERROR_MSG;
        customCode = INVALID_KEY_ERROR_CODE;
      } else if (message.contains("Auth fail") || message.contains("Auth cancel")
          || message.contains("USERAUTH fail")) {
        customMessage = INVALID_CREDENTIAL_ERROR_MSG;
        customCode = INVALID_CREDENTIAL_ERROR_CODE;
      } else if (message.startsWith("timeout: socket is not established")) {
        customMessage = SSH_SOCKET_CONNECTION_ERROR_MSG;
        customCode = SSH_SOCKET_CONNECTION_ERROR_CODE;
      }
    }
    return new SSHException(customCode, customMessage);
  }

  /**** SCP ****/
  public ExecutionResult transferFile(String localFilePath, String remoteFilePath) {
    FileInputStream fis = null;
    try {
      String command = "scp -t " + remoteFilePath;
      Channel channel = session.openChannel("exec");
      ((ChannelExec) channel).setCommand(command);

      // get I/O streams for remote scp
      OutputStream out = channel.getOutputStream();
      InputStream in = channel.getInputStream();
      channel.connect();

      if (checkAck(in) != 0) {
        logger.error("SCP connection initiation failed");
        return FAILURE;
      }
      GridFSFile fileMetaData = fileService.getGridFsFile(localFilePath, ARTIFACTS);

      // send "C0644 filesize filename", where filename should not include '/'
      long filesize = fileMetaData.getLength();
      String fileName = fileMetaData.getFilename();
      if (fileName.lastIndexOf('/') > 0) {
        fileName += fileName.substring(fileName.lastIndexOf('/') + 1);
      }
      command = "C0644 " + filesize + " " + fileName + "\n";

      out.write(command.getBytes());
      out.flush();
      if (checkAck(in) != 0) {
        return FAILURE;
      }
      fileService.downloadToStream(localFilePath, out, ARTIFACTS);
      out.write(new byte[1], 0, 1);
      out.flush();

      if (checkAck(in) != 0) {
        logger.error("SCP connection initiation failed");
        return FAILURE;
      }
      out.close();
      channel.disconnect();
      session.disconnect();
    } catch (FileNotFoundException ex) {
      logger.error("file [" + localFilePath + "] could not be found");
      throw new WingsException(UNKNOWN_ERROR_CODE, UNKNOWN_ERROR_MEG, ex.getCause());
    } catch (IOException ex) {
      logger.error("Exception in reading InputStream");
<<<<<<< HEAD
      throw new WingsException(UNKNOWN_ERROR_CODE, UNKNOWN_ERROR_MEG, e.getCause());
    } catch (JSchException e) {
      SSHException shEx = extractSSHException(e);
      logger.error("Command execution failed with error " + e.getMessage());
      throw new WingsException(shEx.getCode(), shEx.getMsg(), e.getCause());
=======
      throw new WingsException(UNKNOWN_ERROR_CODE, UNKNOWN_ERROR_MEG, ex.getCause());
    } catch (JSchException ex) {
      SshException shEx = extractSshException(ex);
      logger.error("Command execution failed with error ", ex);
      throw new WingsException(shEx.getCode(), shEx.getMsg(), ex.getCause());
>>>>>>> ea5fb9a5
    }
    return SUCCESS;
  }

<<<<<<< HEAD
=======
  @Override
  public void abort() {
    try {
      outputStream.write(3); // Send ^C command
      outputStream.flush();
    } catch (IOException ex) {
      logger.error("Abort command failed ", ex);
    }
  }

  @Override
  public void destroy() {
    logger.info("Disconnecting ssh session");
    if (null != channel) {
      channel.disconnect();
    }
    if (null != session) {
      session.disconnect();
    }
  }

>>>>>>> ea5fb9a5
  int checkAck(InputStream in) throws IOException {
    int b = in.read();
    // b may be 0 for success,
    //          1 for error,
    //          2 for fatal error,
    //          -1
    if (b == 0)
      return b;
    else if (b == -1)
      return b;
    else { // error or echoed string on session initiation from remote host
      StringBuilder sb = new StringBuilder();
      if (b > 2) {
        sb.append((char) b);
      }

      int c;
      do {
        c = in.read();
        sb.append((char) c);
      } while (c != '\n');

      if (b <= 2) {
        throw new WingsException(UNKNOWN_ERROR_CODE, UNKNOWN_ERROR_MEG, new Throwable(sb.toString()));
      }
      logger.error(sb.toString());
      return 0;
    }
  }
}<|MERGE_RESOLUTION|>--- conflicted
+++ resolved
@@ -55,17 +55,10 @@
       inputStream = channel.getInputStream();
     } catch (JSchException ex) {
       logger.error("Failed to initialize executor");
-<<<<<<< HEAD
-      SSHException shEx = extractSSHException(e);
-      throw new WingsException(shEx.code, shEx.msg, e.getCause());
-    } catch (IOException e) {
-      e.printStackTrace();
-=======
       SshException shEx = extractSshException(ex);
       throw new WingsException(shEx.code, shEx.msg, ex.getCause());
     } catch (IOException ex) {
       ex.printStackTrace();
->>>>>>> ea5fb9a5
     }
   }
 
@@ -96,19 +89,11 @@
         }
         quietSleep(1000);
       }
-<<<<<<< HEAD
-    } catch (JSchException e) {
-      SSHException shEx = extractSSHException(e);
-      logger.error("Command execution failed with error " + e.getMessage());
-      throw new WingsException(shEx.code, shEx.msg, e.getCause());
-    } catch (IOException e) {
-=======
     } catch (JSchException ex) {
       SshException shEx = extractSshException(ex);
       logger.error("Command execution failed with error " + ex.getMessage());
       throw new WingsException(shEx.code, shEx.msg, ex.getCause());
     } catch (IOException ex) {
->>>>>>> ea5fb9a5
       logger.error("Exception in reading InputStream");
       throw new WingsException(UNKNOWN_ERROR_CODE, UNKNOWN_ERROR_MEG, ex.getCause());
     } finally {
@@ -139,11 +124,11 @@
 
   public void postChannelConnect(){};
 
-  protected class SSHException {
+  protected class SshException {
     private String code;
     private String msg;
 
-    private SSHException(String code, String cause) {
+    private SshException(String code, String cause) {
       this.code = code;
       this.msg = cause;
     }
@@ -157,7 +142,7 @@
     }
   }
 
-  protected SSHException extractSSHException(JSchException jSchException) {
+  protected SshException extractSshException(JSchException jSchException) {
     String message = jSchException.getMessage();
     Throwable cause = jSchException.getCause();
 
@@ -194,7 +179,7 @@
         customCode = SSH_SOCKET_CONNECTION_ERROR_CODE;
       }
     }
-    return new SSHException(customCode, customMessage);
+    return new SshException(customCode, customMessage);
   }
 
   /**** SCP ****/
@@ -245,47 +230,15 @@
       throw new WingsException(UNKNOWN_ERROR_CODE, UNKNOWN_ERROR_MEG, ex.getCause());
     } catch (IOException ex) {
       logger.error("Exception in reading InputStream");
-<<<<<<< HEAD
-      throw new WingsException(UNKNOWN_ERROR_CODE, UNKNOWN_ERROR_MEG, e.getCause());
-    } catch (JSchException e) {
-      SSHException shEx = extractSSHException(e);
-      logger.error("Command execution failed with error " + e.getMessage());
-      throw new WingsException(shEx.getCode(), shEx.getMsg(), e.getCause());
-=======
       throw new WingsException(UNKNOWN_ERROR_CODE, UNKNOWN_ERROR_MEG, ex.getCause());
     } catch (JSchException ex) {
       SshException shEx = extractSshException(ex);
       logger.error("Command execution failed with error ", ex);
       throw new WingsException(shEx.getCode(), shEx.getMsg(), ex.getCause());
->>>>>>> ea5fb9a5
     }
     return SUCCESS;
   }
 
-<<<<<<< HEAD
-=======
-  @Override
-  public void abort() {
-    try {
-      outputStream.write(3); // Send ^C command
-      outputStream.flush();
-    } catch (IOException ex) {
-      logger.error("Abort command failed ", ex);
-    }
-  }
-
-  @Override
-  public void destroy() {
-    logger.info("Disconnecting ssh session");
-    if (null != channel) {
-      channel.disconnect();
-    }
-    if (null != session) {
-      session.disconnect();
-    }
-  }
-
->>>>>>> ea5fb9a5
   int checkAck(InputStream in) throws IOException {
     int b = in.read();
     // b may be 0 for success,
