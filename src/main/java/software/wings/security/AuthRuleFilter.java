--- conflicted
+++ resolved
@@ -3,6 +3,7 @@
 import static javax.ws.rs.Priorities.AUTHENTICATION;
 import static software.wings.beans.ErrorConstants.ACCESS_DENIED;
 import static software.wings.beans.ErrorConstants.EXPIRED_TOKEN;
+import static software.wings.beans.ErrorConstants.INVALID_TOKEN;
 
 import com.google.common.collect.Lists;
 
@@ -55,45 +56,6 @@
     authorizeRequest(requestContext.getUriInfo(), user, permissionAttrs);
   }
 
-  private AuthToken extractToken(ContainerRequestContext requestContext) {
-    String authorizationHeader = requestContext.getHeaderString(HttpHeaders.AUTHORIZATION);
-    if (authorizationHeader == null || !authorizationHeader.startsWith("Bearer ")) {
-      throw new WingsException(ErrorConstants.INVALID_TOKEN);
-    }
-    String tokenString = authorizationHeader.substring("Bearer".length()).trim();
-    AuthToken authToken = dbCache.get(AuthToken.class, tokenString);
-    if (null != authToken && authToken.getExpireAt() < System.currentTimeMillis()) {
-      throw new WingsException(EXPIRED_TOKEN);
-    }
-    return authToken;
-  }
-
-  private void updateUserInAuditRecord(User user) {
-    auditService.updateUser(AuditHelper.getInstance().get(), User.getPublicUser(user));
-  }
-
-  private List<PermissionAttr> getAccessTypes() {
-    List<PermissionAttr> permissionAttrs = new ArrayList<>();
-    List<PermissionAttr> methodPermissionAttrs = new ArrayList<>();
-    List<PermissionAttr> classPermissionAttrs = new ArrayList<>();
-
-    Method resourceMethod = resourceInfo.getResourceMethod();
-    AuthRule methodAnnotations = resourceMethod.getAnnotation(AuthRule.class);
-    if (null != methodAnnotations && methodAnnotations.value().length > 0) {
-      methodPermissionAttrs.addAll(Lists.newArrayList(methodAnnotations.value()));
-    }
-
-    Class<?> resourceClass = resourceInfo.getResourceClass();
-    AuthRule classAnnotations = resourceClass.getAnnotation(AuthRule.class);
-    if (null != classAnnotations && classAnnotations.value().length > 0) {
-      classPermissionAttrs.addAll(Lists.newArrayList(classAnnotations.value()));
-    }
-    permissionAttrs.addAll(methodPermissionAttrs);
-    permissionAttrs.removeAll(classPermissionAttrs);
-    permissionAttrs.addAll(classPermissionAttrs);
-    return permissionAttrs;
-  }
-
   private void authorizeRequest(UriInfo uriInfo, User user, List<PermissionAttr> permissionAttrs) {
     MultivaluedMap<String, String> pathParameters = uriInfo.getPathParameters();
     for (PermissionAttr permissionAttr : permissionAttrs) {
@@ -108,8 +70,8 @@
     Application application = null;
     Environment environment = null;
     if (pathParameters.containsKey("app_id")) {
-      String appId = pathParameters.getFirst("app_id");
-      application = dbCache.get(Application.class, appId);
+      String appID = pathParameters.getFirst("app_id");
+      application = dbCache.get(Application.class, appID);
     }
     if (pathParameters.containsKey("env_id")) {
       String env = pathParameters.getFirst("env_id");
@@ -138,19 +100,48 @@
     return false;
   }
 
-  private boolean hasResourceAccess(String reqResource, Permission permission) {
-    return "ALL".equals(permission.getResource()) || (reqResource.equals(permission.getResource()));
+  private boolean forApplication(Application application, boolean reqApp, Permission permission) {
+    return reqApp && ("ALL".equals(permission.getServiceId()) || (application.equals(permission.getServiceId())));
+  }
+
+  private boolean allowedInEnv(Environment environment, boolean reqEnv, Permission permission) {
+    return reqEnv && "ALL".equals(permission.getEnvId()) || (environment.getName().equals(permission.getEnvId()));
   }
 
   private boolean canPerformAction(String reqAction, Permission permission) {
     return "ALL".equals(permission.getAction()) || (reqAction.equals(permission.getAction()));
   }
 
-  private boolean allowedInEnv(Environment environment, boolean reqEnv, Permission permission) {
-    return reqEnv && "ALL".equals(permission.getEnvId()) || (environment.getName().equals(permission.getEnvId()));
+  private boolean hasResourceAccess(String reqResource, Permission permission) {
+    return "ALL".equals(permission.getResource()) || (reqResource.equals(permission.getResource()));
   }
 
-<<<<<<< HEAD
+  private List<PermissionAttr> getAccessTypes() {
+    List<PermissionAttr> permissionAttrs = new ArrayList<>();
+    List<PermissionAttr> methodPermissionAttrs = new ArrayList<>();
+    List<PermissionAttr> classPermissionAttrs = new ArrayList<>();
+
+    Method resourceMethod = resourceInfo.getResourceMethod();
+    AuthRule methodAnnotations = resourceMethod.getAnnotation(AuthRule.class);
+    if (null != methodAnnotations && methodAnnotations.value().length > 0) {
+      methodPermissionAttrs.addAll(Lists.newArrayList(methodAnnotations.value()));
+    }
+
+    Class<?> resourceClass = resourceInfo.getResourceClass();
+    AuthRule classAnnotations = resourceClass.getAnnotation(AuthRule.class);
+    if (null != classAnnotations && classAnnotations.value().length > 0) {
+      classPermissionAttrs.addAll(Lists.newArrayList(classAnnotations.value()));
+    }
+    permissionAttrs.addAll(methodPermissionAttrs);
+    permissionAttrs.removeAll(classPermissionAttrs);
+    permissionAttrs.addAll(classPermissionAttrs);
+    return permissionAttrs;
+  }
+
+  private void updateUserInAuditRecord(User user) {
+    auditService.updateUser(AuditHelper.getInstance().get(), User.getPublicUser(user));
+  }
+
   private AuthToken extractToken(ContainerRequestContext requestContext) {
     String authorizationHeader = requestContext.getHeaderString(HttpHeaders.AUTHORIZATION);
     if (authorizationHeader == null || !authorizationHeader.startsWith("Bearer ")) {
@@ -164,9 +155,5 @@
       throw new WingsException(EXPIRED_TOKEN);
     }
     return authToken;
-=======
-  private boolean forApplication(Application application, boolean reqApp, Permission permission) {
-    return reqApp && ("ALL".equals(permission.getServiceId()) || (application.equals(permission.getServiceId())));
->>>>>>> 16997bb5
   }
 }