--- conflicted
+++ resolved
@@ -66,12 +66,9 @@
   @GET
   public RestResponse<PageResponse<Activity>> list(
       @QueryParam("appId") String appId, @QueryParam("envId") String envId, @BeanParam PageRequest<Activity> request) {
-<<<<<<< HEAD
-=======
     if (!Strings.isNullOrEmpty(appId)) { // Fixme:: Either make call to appService or let auth layer handle it.
       request.addFilter("appId", appId, EQ);
     }
->>>>>>> 7dfd6e69
     if (!Strings.isNullOrEmpty(envId)) {
       request.addFilter("environmentId", envId, EQ);
     }
