--- conflicted
+++ resolved
@@ -2,22 +2,11 @@
 
 import com.codahale.metrics.annotation.ExceptionMetered;
 import com.codahale.metrics.annotation.Timed;
-<<<<<<< HEAD
 import com.google.inject.Inject;
 import org.glassfish.jersey.media.multipart.FormDataContentDisposition;
 import org.glassfish.jersey.media.multipart.FormDataParam;
 import software.wings.beans.*;
 import software.wings.beans.ArtifactSource.SourceType;
-=======
-
-import software.wings.beans.Host;
-import software.wings.beans.Infra;
-import software.wings.beans.PageRequest;
-import software.wings.beans.PageResponse;
-import software.wings.beans.RestResponse;
-import software.wings.beans.SearchFilter;
-import software.wings.beans.Tag;
->>>>>>> 306f92f4
 import software.wings.security.annotations.AuthRule;
 import software.wings.service.intfc.InfraService;
 import software.wings.utils.BoundedInputStream;
@@ -31,6 +20,7 @@
 
 import static javax.ws.rs.core.MediaType.MULTIPART_FORM_DATA;
 import static software.wings.beans.ArtifactSource.SourceType.HTTP;
+import static software.wings.beans.SearchFilter.Operator.EQ;
 
 @Path("/infra")
 @AuthRule
@@ -44,15 +34,9 @@
   @GET
   @Path("envID")
   public RestResponse<PageResponse<Infra>> listInfra(
-<<<<<<< HEAD
       @PathParam("envID") String envID, @BeanParam PageRequest<Infra> pageRequest) {
-    pageRequest.addFilter("envID", envID, SearchFilter.OP.EQ);
+    pageRequest.addFilter("envID", envID, EQ);
     return new RestResponse<>(infraService.listInfra(envID, pageRequest));
-=======
-      @PathParam("envId") String envId, @BeanParam PageRequest<Infra> pageRequest) {
-    pageRequest.addFilter("envId", envId, SearchFilter.Operator.EQ);
-    return new RestResponse<>(infraService.listInfra(envId, pageRequest));
->>>>>>> 306f92f4
   }
 
   @POST
@@ -64,13 +48,8 @@
   @GET
   @Path("/{infraID}/hosts")
   public RestResponse<PageResponse<Host>> listHosts(
-<<<<<<< HEAD
       @PathParam("infraID") String infraID, @BeanParam PageRequest<Host> pageRequest) {
-    pageRequest.addFilter("infraID", infraID, SearchFilter.OP.EQ);
-=======
-      @PathParam("infraId") String infraId, @BeanParam PageRequest<Host> pageRequest) {
-    pageRequest.addFilter("infraId", infraId, SearchFilter.Operator.EQ);
->>>>>>> 306f92f4
+    pageRequest.addFilter("infraID", infraID, EQ);
     return new RestResponse<PageResponse<Host>>(infraService.listHosts(pageRequest));
   }
 
@@ -99,7 +78,6 @@
   }
 
   @PUT
-<<<<<<< HEAD
   @Path("hosts/{hostID}/tag/{tagID}")
   public RestResponse<Host> applyTag(@PathParam("hostID") String hostID, @PathParam("tagID") String tagID) {
     return new RestResponse<>(infraService.applyTag(hostID, tagID));
@@ -127,10 +105,5 @@
     Response.ResponseBuilder response = Response.ok(hostsFile, MediaType.TEXT_PLAIN);
     response.header("Content-Disposition", "attachment; filename=" + hostsFile.getName());
     return response.build();
-=======
-  @Path("hosts/{hostId}/tag/{tagId}")
-  public RestResponse<Host> applyTag(@PathParam("hostId") String hostId, @PathParam("tagId") String tagId) {
-    return new RestResponse<>(infraService.applyTag(hostId, tagId));
->>>>>>> 306f92f4
   }
 }