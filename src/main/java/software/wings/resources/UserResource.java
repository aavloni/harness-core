package software.wings.resources;

import static com.google.common.collect.ImmutableMap.of;
import static software.wings.beans.Base.GLOBAL_APP_ID;
import static software.wings.beans.SearchFilter.Operator.EQ;

import com.google.inject.Inject;

import com.codahale.metrics.annotation.ExceptionMetered;
import com.codahale.metrics.annotation.Timed;
import io.dropwizard.auth.Auth;
import io.swagger.annotations.Api;
import software.wings.beans.RestResponse;
import software.wings.beans.User;
import software.wings.dl.PageRequest;
import software.wings.dl.PageResponse;
import software.wings.security.UserThreadLocal;
import software.wings.security.annotations.AuthRule;
import software.wings.security.annotations.PublicApi;
import software.wings.service.intfc.UserService;

import java.net.URISyntaxException;
import java.util.Map;
import javax.ws.rs.BeanParam;
import javax.ws.rs.Consumes;
import javax.ws.rs.DELETE;
import javax.ws.rs.GET;
import javax.ws.rs.POST;
import javax.ws.rs.PUT;
import javax.ws.rs.Path;
import javax.ws.rs.PathParam;
import javax.ws.rs.Produces;
import javax.ws.rs.core.MediaType;

/**
 * Users Resource class.
 *
 * @author Rishi
 */
@Api("users")
@Path("/users")
@Timed
@ExceptionMetered
@Consumes(MediaType.APPLICATION_JSON)
@Produces(MediaType.APPLICATION_JSON)
public class UserResource {
  @Inject private UserService userService;

  /**
   * List.
   *
   * @param pageRequest the page request
   * @return the rest response
   */
  @GET
  @AuthRule("USER:READ")
  public RestResponse<PageResponse<User>> list(@BeanParam PageRequest<User> pageRequest) {
    pageRequest.addFilter("appId", GLOBAL_APP_ID, EQ);
    return new RestResponse<>(userService.list(pageRequest));
  }

  /**
   * Register.
   *
   * @param user the user
   * @return the rest response
   */
  @POST
  @PublicApi
  public RestResponse<User> register(User user) {
    user.setAppId(GLOBAL_APP_ID);
    return new RestResponse<>(userService.register(user));
  }

  /**
   * Update.
   *
   * @param userId the user id
   * @param user   the user
   * @return the rest response
   */
  @PUT
  @AuthRule("USER:WRITE")
  @Path("{userId}")
  public RestResponse<User> update(@PathParam("userId") String userId, User user) {
    user.setUuid(userId);
    return new RestResponse<>(userService.update(user));
  }

  /**
   * Delete.
   *
   * @param userId the user id
   * @return the rest response
   */
  @DELETE
  @Path("{userId}")
  @AuthRule("USER:WRITE")
  public RestResponse delete(@PathParam("userId") String userId) {
    userService.delete(userId);
    return new RestResponse();
  }

  /**
   * Get rest response.
   *
   * @return the rest response
   */
  @GET
  @AuthRule("USER:READ")
  @Path("user")
  public RestResponse<User> get() {
    return new RestResponse<>(UserThreadLocal.get().getPublicUser());
  }

  /**
   * Login.
   *
   * @param user the user
   * @return the rest response
   */
  @GET
  @Path("login")
  @PublicApi
  public RestResponse<User> login(@Auth User user) {
    return new RestResponse<>(user);
  }

  /**
   * Verify email rest response.
   *
   * @param token the token
   * @return the rest response
   * @throws URISyntaxException the uri syntax exception
   */
  @GET
  @Path("verify/{token}")
<<<<<<< HEAD
  @PublicApi
  public Response verifyEmail(@PathParam("token") String token) throws URISyntaxException {
    return Response.seeOther(new URI(userService.verifyEmail(token))).build();
=======
  public RestResponse<Map<String, Object>> verifyEmail(@PathParam("token") String token) throws URISyntaxException {
    return new RestResponse<>(of("success", userService.verifyEmail(token)));
>>>>>>> 842b95ac
  }

  /**
   * Assign role.
   *
   * @param userId the user id
   * @param roleId the role id
   * @return the rest response
   */
  @PUT
  @AuthRule("USER:WRITE")
  @Path("{userId}/role/{roleId}")
  public RestResponse<User> assignRole(@PathParam("userId") String userId, @PathParam("roleId") String roleId) {
    return new RestResponse<>(userService.addRole(userId, roleId));
  }

  /**
   * Revoke role.
   *
   * @param userId the user id
   * @param roleId the role id
   * @return the rest response
   */
  @DELETE
  @AuthRule("USER:WRITE")
  @Path("{userId}/role/{roleId}")
  public RestResponse<User> revokeRole(@PathParam("userId") String userId, @PathParam("roleId") String roleId) {
    return new RestResponse<>(userService.revokeRole(userId, roleId));
  }
}<|MERGE_RESOLUTION|>--- conflicted
+++ resolved
@@ -135,14 +135,9 @@
    */
   @GET
   @Path("verify/{token}")
-<<<<<<< HEAD
   @PublicApi
-  public Response verifyEmail(@PathParam("token") String token) throws URISyntaxException {
-    return Response.seeOther(new URI(userService.verifyEmail(token))).build();
-=======
   public RestResponse<Map<String, Object>> verifyEmail(@PathParam("token") String token) throws URISyntaxException {
     return new RestResponse<>(of("success", userService.verifyEmail(token)));
->>>>>>> 842b95ac
   }
 
   /**
