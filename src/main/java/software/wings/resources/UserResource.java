package software.wings.resources;

import javax.inject.Inject;
import javax.ws.rs.BeanParam;
import javax.ws.rs.Consumes;
import javax.ws.rs.DELETE;
import javax.ws.rs.GET;
import javax.ws.rs.POST;
import javax.ws.rs.PUT;
import javax.ws.rs.Path;
import javax.ws.rs.PathParam;
import javax.ws.rs.Produces;
import javax.ws.rs.core.MediaType;

import com.codahale.metrics.annotation.ExceptionMetered;
import com.codahale.metrics.annotation.Timed;

import io.dropwizard.auth.Auth;
import software.wings.beans.Base;
import software.wings.beans.PageRequest;
import software.wings.beans.PageResponse;
import software.wings.beans.RestResponse;
import software.wings.beans.User;
import software.wings.service.UserService;

/**
 *  Users Resource class
 *
 *
 * @author Rishi
 *
 */

@Path("/users")
@Timed
@ExceptionMetered
@Consumes(MediaType.APPLICATION_JSON)
@Produces(MediaType.APPLICATION_JSON)
<<<<<<< HEAD
public class UserResource {
  private UserService userService = WingsBootstrap.lookup(UserService.class);
=======
public class UserResource extends Base {
  private UserService userService;

  @Inject
  public UserResource(UserService userService) {
    this.userService = userService;
  }
>>>>>>> 605c434d

  @GET
  public RestResponse<PageResponse<User>> list(@BeanParam PageRequest<User> pageRequest) {
    return new RestResponse<>(userService.list(pageRequest));
  }

  @POST
  public RestResponse<User> register(User user) {
    return new RestResponse<>(userService.register(user));
  }

  @PUT
  public RestResponse<User> update(User user) {
    return new RestResponse<>(userService.update(user));
  }

  @DELETE
  @Path("{userID}")
  public void delete(@PathParam("userID") String userID) {
    userService.delete(userID);
  }

  @GET
  @Path("{userID}")
  public RestResponse<User> get(@PathParam("userID") String userID) {
    return new RestResponse<>(userService.get(userID));
  }

  @GET
  @Path("login")
  public RestResponse<User> login(@Auth User user) {
    return new RestResponse<>(user); // TODO: mask fields
  }

  @PUT
  @Path("{userID}/role/{roleID}")
  public RestResponse<User> assignRole(@PathParam("userID") String userID, @PathParam("roleID") String roleID) {
    return new RestResponse<>(userService.addRole(userID, roleID));
  }

  @DELETE
  @Path("{userID}/role/{roleID}")
  public RestResponse<User> revokeRole(@PathParam("userID") String userID, @PathParam("roleID") String roleID) {
    return new RestResponse<>(userService.revokeRole(userID, roleID));
  }
}<|MERGE_RESOLUTION|>--- conflicted
+++ resolved
@@ -36,18 +36,13 @@
 @ExceptionMetered
 @Consumes(MediaType.APPLICATION_JSON)
 @Produces(MediaType.APPLICATION_JSON)
-<<<<<<< HEAD
 public class UserResource {
-  private UserService userService = WingsBootstrap.lookup(UserService.class);
-=======
-public class UserResource extends Base {
   private UserService userService;
 
   @Inject
   public UserResource(UserService userService) {
     this.userService = userService;
   }
->>>>>>> 605c434d
 
   @GET
   public RestResponse<PageResponse<User>> list(@BeanParam PageRequest<User> pageRequest) {
