package software.wings.resources;

import com.google.inject.Inject;

import com.codahale.metrics.annotation.ExceptionMetered;
import com.codahale.metrics.annotation.Timed;

import software.wings.beans.PageRequest;
import software.wings.beans.PageResponse;
import software.wings.beans.RestResponse;
import software.wings.beans.SearchFilter;
import software.wings.beans.ServiceTemplate;
import software.wings.security.annotations.AuthRule;
import software.wings.service.intfc.ServiceTemplateService;

import javax.ws.rs.BeanParam;
import javax.ws.rs.Consumes;
import javax.ws.rs.GET;
import javax.ws.rs.POST;
import javax.ws.rs.PUT;
import javax.ws.rs.Path;
import javax.ws.rs.PathParam;
import javax.ws.rs.Produces;

/**
 * Created by anubhaw on 4/4/16.
 */
@Path("/service_templates")
@AuthRule
@Timed
@ExceptionMetered
@Produces("application/json")
@Consumes("application/json")
public class ServiceTemplateResource {
  @Inject ServiceTemplateService serviceTemplateService;

  @GET
  @Path("{envID}")
  public RestResponse<PageResponse<ServiceTemplate>> list(
<<<<<<< HEAD
      @PathParam("envID") String envID, @BeanParam PageRequest<ServiceTemplate> pageRequest) {
    pageRequest.addFilter("envID", envID, SearchFilter.OP.EQ);
    return new RestResponse<>(serviceTemplateService.list(envID, pageRequest));
=======
      @PathParam("envId") String envId, @BeanParam PageRequest<ServiceTemplate> pageRequest) {
    pageRequest.addFilter("envId", envId, SearchFilter.Operator.EQ);
    return new RestResponse<>(serviceTemplateService.list(envId, pageRequest));
>>>>>>> 306f92f4
  }

  @POST
  @Path("{envID}")
  public RestResponse<ServiceTemplate> create(@PathParam("envID") String envID, ServiceTemplate serviceTemplate) {
    return new RestResponse<>(serviceTemplateService.createServiceTemplate(envID, serviceTemplate));
  }

  @PUT
  @Path("{envID}")
  public RestResponse<ServiceTemplate> update(@PathParam("envID") String envID, ServiceTemplate serviceTemplate) {
    return new RestResponse<>(serviceTemplateService.updateServiceTemplate(envID, serviceTemplate));
  }
}<|MERGE_RESOLUTION|>--- conflicted
+++ resolved
@@ -1,10 +1,11 @@
 package software.wings.resources;
+
+import static software.wings.beans.SearchFilter.Operator.EQ;
 
 import com.google.inject.Inject;
 
 import com.codahale.metrics.annotation.ExceptionMetered;
 import com.codahale.metrics.annotation.Timed;
-
 import software.wings.beans.PageRequest;
 import software.wings.beans.PageResponse;
 import software.wings.beans.RestResponse;
@@ -37,15 +38,9 @@
   @GET
   @Path("{envID}")
   public RestResponse<PageResponse<ServiceTemplate>> list(
-<<<<<<< HEAD
       @PathParam("envID") String envID, @BeanParam PageRequest<ServiceTemplate> pageRequest) {
-    pageRequest.addFilter("envID", envID, SearchFilter.OP.EQ);
+    pageRequest.addFilter("envID", envID, EQ);
     return new RestResponse<>(serviceTemplateService.list(envID, pageRequest));
-=======
-      @PathParam("envId") String envId, @BeanParam PageRequest<ServiceTemplate> pageRequest) {
-    pageRequest.addFilter("envId", envId, SearchFilter.Operator.EQ);
-    return new RestResponse<>(serviceTemplateService.list(envId, pageRequest));
->>>>>>> 306f92f4
   }
 
   @POST
