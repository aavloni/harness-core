package software.wings.app;

import static software.wings.common.thread.ThreadPool.create;

import com.google.common.base.Splitter;
import com.google.common.collect.Maps;
import com.google.inject.AbstractModule;
import com.google.inject.TypeLiteral;
import com.google.inject.name.Names;

import com.deftlabs.lock.mongo.DistributedLockSvc;
import com.deftlabs.lock.mongo.DistributedLockSvcFactory;
import com.deftlabs.lock.mongo.DistributedLockSvcOptions;
import com.ifesdjeen.timer.HashedWheelTimer;
import com.mongodb.MongoClient;
import com.mongodb.ReadPreference;
import com.mongodb.ServerAddress;
import org.mongodb.morphia.Datastore;
import org.mongodb.morphia.Morphia;
import ro.fortsoft.pf4j.DefaultPluginManager;
import ro.fortsoft.pf4j.PluginManager;
import software.wings.beans.ReadPref;
import software.wings.core.queue.AbstractQueueListener;
import software.wings.core.queue.MongoQueueImpl;
import software.wings.core.queue.Queue;
import software.wings.dl.MongoConfig;
import software.wings.dl.WingsMongoPersistence;
import software.wings.dl.WingsPersistence;
import software.wings.lock.ManagedDistributedLockSvc;
import software.wings.service.impl.AppServiceImpl;
import software.wings.service.impl.ArtifactServiceImpl;
import software.wings.service.impl.AuditServiceImpl;
import software.wings.service.impl.DeploymentServiceImpl;
import software.wings.service.impl.EnvironmentServiceImpl;
import software.wings.service.impl.FileServiceImpl;
import software.wings.service.impl.InfraServiceImpl;
import software.wings.service.impl.NodeSetExecutorServiceImpl;
import software.wings.service.impl.PlatformServiceImpl;
import software.wings.service.impl.ReleaseServiceImpl;
import software.wings.service.impl.RoleServiceImpl;
import software.wings.service.impl.SSHNodeSetExecutorServiceImpl;
import software.wings.service.impl.ServiceResourceServiceImpl;
import software.wings.service.impl.ServiceTemplateServiceImpl;
import software.wings.service.impl.UserServiceImpl;
import software.wings.service.impl.WorkflowServiceImpl;
import software.wings.service.intfc.AppService;
import software.wings.service.intfc.ArtifactService;
import software.wings.service.intfc.AuditService;
import software.wings.service.intfc.DeploymentService;
import software.wings.service.intfc.EnvironmentService;
import software.wings.service.intfc.FileService;
import software.wings.service.intfc.InfraService;
import software.wings.service.intfc.NodeSetExecutorService;
import software.wings.service.intfc.PlatformService;
import software.wings.service.intfc.ReleaseService;
import software.wings.service.intfc.RoleService;
import software.wings.service.intfc.SSHNodeSetExecutorService;
import software.wings.service.intfc.ServiceResourceService;
import software.wings.service.intfc.ServiceTemplateService;
import software.wings.service.intfc.UserService;
import software.wings.service.intfc.WorkflowService;
import software.wings.utils.ManagedExecutorService;
import software.wings.utils.ManagedScheduledExecutorService;
import software.wings.waitnotify.NotifyEvent;
import software.wings.waitnotify.NotifyEventListener;

import java.util.ArrayList;
import java.util.List;
import java.util.Map;
import java.util.concurrent.ExecutorService;
import java.util.concurrent.ScheduledExecutorService;
import java.util.concurrent.TimeUnit;

import java.util.ArrayList;
import java.util.List;
import java.util.Map;
import java.util.concurrent.ExecutorService;
import java.util.concurrent.ScheduledExecutorService;
import java.util.concurrent.TimeUnit;

/**
 * Guice Module for initializing all beans.
 *
 * @author Rishi
 */
public class WingsModule extends AbstractModule {
  private MainConfiguration configuration;

  private Datastore primaryDatastore;

  private Datastore secondaryDatastore;

  private DistributedLockSvc distributedLockSvc;

  private Map<ReadPref, Datastore> datastoreMap = Maps.newHashMap();

  /**
   * Creates a guice module for portal app.
   *
   * @param configuration Dropwizard configuration
   */
  public WingsModule(MainConfiguration configuration) {
    this.configuration = configuration;
    MongoConfig mongoConfig = configuration.getMongoConnectionFactory();
    List<String> hosts = Splitter.on(",").splitToList(mongoConfig.getHost());
    List<ServerAddress> serverAddresses = new ArrayList<>();

    for (String host : hosts) {
      serverAddresses.add(new ServerAddress(host, mongoConfig.getPort()));
    }
<<<<<<< HEAD

    datastoreMap.put(ReadPref.CRITICAL, primaryDatastore);
    datastoreMap.put(ReadPref.NORMAL, secondaryDatastore);
=======
>>>>>>> 16997bb5
    Morphia morphia = new Morphia();
    MongoClient mongoClient = new MongoClient(serverAddresses);
    this.primaryDatastore = morphia.createDatastore(mongoClient, mongoConfig.getDb());
    distributedLockSvc = new ManagedDistributedLockSvc(
        new DistributedLockSvcFactory(new DistributedLockSvcOptions(mongoClient, mongoConfig.getDb(), "locks"))
            .getLockSvc());

    if (hosts.size() > 1) {
      mongoClient = new MongoClient(serverAddresses);
      mongoClient.setReadPreference(ReadPreference.secondaryPreferred());
      this.secondaryDatastore = morphia.createDatastore(mongoClient, mongoConfig.getDb());
    } else {
      this.secondaryDatastore = primaryDatastore;
    }

    morphia.mapPackage("software.wings.beans");
    this.primaryDatastore.ensureIndexes();
    if (hosts.size() > 1) {
      this.secondaryDatastore.ensureIndexes();
    }

    datastoreMap.put(ReadPref.CRITICAL, primaryDatastore);
    datastoreMap.put(ReadPref.NORMAL, secondaryDatastore);
  }

  @Override
  protected void configure() {
    bind(MainConfiguration.class).toInstance(configuration);
    bind(WingsPersistence.class).to(WingsMongoPersistence.class);
    bind(AppService.class).to(AppServiceImpl.class);
    bind(ArtifactService.class).to(ArtifactServiceImpl.class);
    bind(AuditService.class).to(AuditServiceImpl.class);
    bind(DeploymentService.class).to(DeploymentServiceImpl.class);
    bind(FileService.class).to(FileServiceImpl.class);
    bind(NodeSetExecutorService.class).to(NodeSetExecutorServiceImpl.class);
    bind(SSHNodeSetExecutorService.class).to(SSHNodeSetExecutorServiceImpl.class);
    bind(PlatformService.class).to(PlatformServiceImpl.class);
    bind(ReleaseService.class).to(ReleaseServiceImpl.class);
    bind(UserService.class).to(UserServiceImpl.class);
    bind(RoleService.class).to(RoleServiceImpl.class);
    bind(ServiceResourceService.class).to(ServiceResourceServiceImpl.class);
    bind(Datastore.class).annotatedWith(Names.named("primaryDatastore")).toInstance(primaryDatastore);
    bind(Datastore.class).annotatedWith(Names.named("secondaryDatastore")).toInstance(secondaryDatastore);
    bind(new TypeLiteral<Map<ReadPref, Datastore>>() {})
        .annotatedWith(Names.named("datastoreMap"))
        .toInstance(datastoreMap);
    bind(ExecutorService.class).toInstance(new ManagedExecutorService(create(20, 1000, 500L, TimeUnit.MILLISECONDS)));
    bind(EnvironmentService.class).to(EnvironmentServiceImpl.class);
    bind(ServiceTemplateService.class).to(ServiceTemplateServiceImpl.class);
    bind(InfraService.class).to(InfraServiceImpl.class);
    bind(WorkflowService.class).to(WorkflowServiceImpl.class);
    bind(PluginManager.class).to(DefaultPluginManager.class).asEagerSingleton();
    bind(DistributedLockSvc.class).toInstance(distributedLockSvc);
    bind(ScheduledExecutorService.class)
        .annotatedWith(Names.named("timer"))
        .toInstance(new ManagedScheduledExecutorService(new HashedWheelTimer()));
    bind(new TypeLiteral<Queue<NotifyEvent>>() {})
        .toInstance(new MongoQueueImpl<>(NotifyEvent.class, primaryDatastore));
    bind(ScheduledExecutorService.class)
        .annotatedWith(Names.named("notifier"))
        .toInstance(new ManagedScheduledExecutorService(new HashedWheelTimer()));
    bind(new TypeLiteral<AbstractQueueListener<NotifyEvent>>() {}).to(NotifyEventListener.class);
  }
}<|MERGE_RESOLUTION|>--- conflicted
+++ resolved
@@ -71,13 +71,6 @@
 import java.util.concurrent.ScheduledExecutorService;
 import java.util.concurrent.TimeUnit;
 
-import java.util.ArrayList;
-import java.util.List;
-import java.util.Map;
-import java.util.concurrent.ExecutorService;
-import java.util.concurrent.ScheduledExecutorService;
-import java.util.concurrent.TimeUnit;
-
 /**
  * Guice Module for initializing all beans.
  *
@@ -108,12 +101,6 @@
     for (String host : hosts) {
       serverAddresses.add(new ServerAddress(host, mongoConfig.getPort()));
     }
-<<<<<<< HEAD
-
-    datastoreMap.put(ReadPref.CRITICAL, primaryDatastore);
-    datastoreMap.put(ReadPref.NORMAL, secondaryDatastore);
-=======
->>>>>>> 16997bb5
     Morphia morphia = new Morphia();
     MongoClient mongoClient = new MongoClient(serverAddresses);
     this.primaryDatastore = morphia.createDatastore(mongoClient, mongoConfig.getDb());
