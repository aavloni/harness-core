package software.wings.utils;

import java.beans.IntrospectionException;
import java.beans.Introspector;
import java.beans.PropertyDescriptor;
import java.lang.reflect.InvocationTargetException;
import java.lang.reflect.Method;
import java.util.ArrayList;
import java.util.HashMap;
import java.util.List;
import java.util.Map;

/**
 * Miscellaneous collection utility methods.
 *
 * @author Rishi
 */
public class CollectionUtils {
<<<<<<< HEAD
  /**
   * This method is used to extract specific field values from the list of objects
   */
  public static <T> List<T> fields(Class<T> cls, List list, String fieldName)
      throws IllegalAccessException, IllegalArgumentException, InvocationTargetException, IntrospectionException {
    if (list == null) {
      return null;
    }
    ArrayList<T> fieldList = new ArrayList<T>();
    if (list.size() == 0) {
      return fieldList;
    }

    Method readMethod = getReadMethod(list.get(0).getClass(), fieldName);
    for (Object obj : list) {
      fieldList.add((T) readMethod.invoke(obj));
=======
  private static Method getReadMethod(Class cls, String fieldName) throws IntrospectionException {
    PropertyDescriptor[] pds = Introspector.getBeanInfo(cls).getPropertyDescriptors();
    for (PropertyDescriptor pd : pds) {
      if (pd.getName().equals(fieldName)) {
        return pd.getReadMethod();
      }
>>>>>>> 16997bb5
    }
    return null;
  }

  private static Method getReadMethod(Class cls, String fieldName) throws IntrospectionException {
    PropertyDescriptor[] pds = Introspector.getBeanInfo(cls).getPropertyDescriptors();
    for (PropertyDescriptor pd : pds) {
      if (pd.getName().equals(fieldName)) {
        return pd.getReadMethod();
      }
    }
    return null;
  }

  /**
<<<<<<< HEAD
   * This method is used to create hierarchy by specific field value from the list of objects
=======
   * This method is used to create hierarchy by specific field value from the list of objects.
>>>>>>> 16997bb5
   */
  public static <T, F> Map<F, List<T>> hierarchy(List<T> list, String fieldName)
      throws IllegalAccessException, IllegalArgumentException, InvocationTargetException, IntrospectionException {
    if (list == null || fieldName == null) {
      return null;
    }
    Map<F, List<T>> map = new HashMap<>();
    if (list.size() == 0) {
      return map;
    }
    Method readMethod = getReadMethod(list.get(0).getClass(), fieldName);
    for (T obj : list) {
      F fieldValue = (F) readMethod.invoke(obj);
      List<T> objList = map.get(fieldValue);
      if (objList == null) {
        objList = new ArrayList();
        map.put(fieldValue, objList);
      }
      objList.add(obj);
    }
    return map;
  }
}<|MERGE_RESOLUTION|>--- conflicted
+++ resolved
@@ -16,35 +16,6 @@
  * @author Rishi
  */
 public class CollectionUtils {
-<<<<<<< HEAD
-  /**
-   * This method is used to extract specific field values from the list of objects
-   */
-  public static <T> List<T> fields(Class<T> cls, List list, String fieldName)
-      throws IllegalAccessException, IllegalArgumentException, InvocationTargetException, IntrospectionException {
-    if (list == null) {
-      return null;
-    }
-    ArrayList<T> fieldList = new ArrayList<T>();
-    if (list.size() == 0) {
-      return fieldList;
-    }
-
-    Method readMethod = getReadMethod(list.get(0).getClass(), fieldName);
-    for (Object obj : list) {
-      fieldList.add((T) readMethod.invoke(obj));
-=======
-  private static Method getReadMethod(Class cls, String fieldName) throws IntrospectionException {
-    PropertyDescriptor[] pds = Introspector.getBeanInfo(cls).getPropertyDescriptors();
-    for (PropertyDescriptor pd : pds) {
-      if (pd.getName().equals(fieldName)) {
-        return pd.getReadMethod();
-      }
->>>>>>> 16997bb5
-    }
-    return null;
-  }
-
   private static Method getReadMethod(Class cls, String fieldName) throws IntrospectionException {
     PropertyDescriptor[] pds = Introspector.getBeanInfo(cls).getPropertyDescriptors();
     for (PropertyDescriptor pd : pds) {
@@ -56,11 +27,7 @@
   }
 
   /**
-<<<<<<< HEAD
-   * This method is used to create hierarchy by specific field value from the list of objects
-=======
    * This method is used to create hierarchy by specific field value from the list of objects.
->>>>>>> 16997bb5
    */
   public static <T, F> Map<F, List<T>> hierarchy(List<T> list, String fieldName)
       throws IllegalAccessException, IllegalArgumentException, InvocationTargetException, IntrospectionException {
