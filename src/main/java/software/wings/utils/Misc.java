package software.wings.utils;

import java.io.Closeable;

/**
 * Miscellaneous utility class.
 *
 * @author Rishi
 */
public class Misc {
  /**
   * sleep without throwing InterruptedExeception.
   * @param delay sleep interval in millis.
   */
  public static void quietSleep(int delay) {
    try {
      Thread.sleep(delay);
    } catch (InterruptedException exception) {
      // Ignore
    }
  }

  /**
   * Closes list of Closeables and swallows exception.
   * @param closeables Closeable objects to close.
   */
  public static void quietClose(Closeable... closeables) {
    for (Closeable closeable : closeables) {
      try {
        if (closeable != null) {
          closeable.close();
        }
      } catch (Exception exception) {
        // Ignore
      }
    }
  }

  public static int asInt(String value) {
    return asInt(value, 0);
  }

<<<<<<< HEAD
=======
  /**
   * Converts a string to integer and in case of exception returns a default value.
   * @param value String to convert to int.
   * @param defaultValue defaultValue to return in case of exceptions.
   * @return converted int value or default.
   */
>>>>>>> 16997bb5
  public static int asInt(String value, int defaultValue) {
    try {
      return Integer.parseInt(value);
    } catch (Exception exception) {
      return defaultValue;
    }
  }
}<|MERGE_RESOLUTION|>--- conflicted
+++ resolved
@@ -40,15 +40,12 @@
     return asInt(value, 0);
   }
 
-<<<<<<< HEAD
-=======
   /**
    * Converts a string to integer and in case of exception returns a default value.
    * @param value String to convert to int.
    * @param defaultValue defaultValue to return in case of exceptions.
    * @return converted int value or default.
    */
->>>>>>> 16997bb5
   public static int asInt(String value, int defaultValue) {
     try {
       return Integer.parseInt(value);
