--- conflicted
+++ resolved
@@ -39,20 +39,6 @@
   }
 
   @Override
-<<<<<<< HEAD
-  public Application findByName(String appName) {
-    return null;
-    //		Application app = datastore.find(Application.class, "name", appName).get();
-    //		if (app==null) {
-    //			throw new WingsException(Collections.singletonMap("appName", appName),
-    //ErrorConstants.INVALID_APP_NAME);
-    //		}
-    //		return app;
-  }
-
-  @Override
-=======
->>>>>>> 7a3b35bf
   public PageResponse<Application> list(PageRequest<Application> req) {
     return wingsPersistence.query(Application.class, req);
   }
