package software.wings.service.impl;

import static com.google.common.base.Strings.isNullOrEmpty;
import static org.mongodb.morphia.aggregation.Group.grouping;
import static org.mongodb.morphia.mapping.Mapper.ID_KEY;
import static software.wings.beans.ServiceInstance.Builder.aServiceInstance;

import com.mongodb.DuplicateKeyException;
import org.mongodb.morphia.aggregation.Accumulator;
import org.mongodb.morphia.query.Query;
import org.mongodb.morphia.query.UpdateOperations;
import org.slf4j.Logger;
import org.slf4j.LoggerFactory;
import software.wings.beans.Activity;
import software.wings.beans.ApplicationHost;
import software.wings.beans.Activity.Type;
import software.wings.beans.InstanceCountByEnv;
import software.wings.beans.Release;
import software.wings.beans.ServiceInstance;
import software.wings.beans.ServiceTemplate;
import software.wings.dl.PageRequest;
import software.wings.dl.PageResponse;
import software.wings.dl.WingsPersistence;
import software.wings.service.intfc.ActivityService;
import software.wings.service.intfc.ServiceInstanceService;
import software.wings.service.intfc.ServiceTemplateService;

import java.util.List;
import java.util.Set;
import java.util.stream.Collectors;
import javax.inject.Inject;
import javax.inject.Singleton;
import javax.validation.executable.ValidateOnExecution;

/**
 * Created by anubhaw on 5/26/16.
 */
@ValidateOnExecution
@Singleton
public class ServiceInstanceServiceImpl implements ServiceInstanceService {
  private final Logger logger = LoggerFactory.getLogger(getClass());
  @Inject private WingsPersistence wingsPersistence;
  @Inject private ServiceTemplateService serviceTemplateService;
  @Inject private ActivityService activityService;

  @Override
  public PageResponse<ServiceInstance> list(PageRequest<ServiceInstance> pageRequest) {
    return wingsPersistence.query(ServiceInstance.class, pageRequest);
  }

  /* (non-Javadoc)
   * @see software.wings.service.intfc.ServiceInstanceService#save(software.wings.beans.ServiceInstance)
   */
  @Override
  public ServiceInstance save(ServiceInstance serviceInstance) {
    return wingsPersistence.saveAndGet(ServiceInstance.class, serviceInstance);
  }

  /* (non-Javadoc)
   * @see software.wings.service.intfc.ServiceInstanceService#get(java.lang.String, java.lang.String, java.lang.String)
   */
  @Override
  public ServiceInstance get(String appId, String envId, String instanceId) {
    return wingsPersistence.createQuery(ServiceInstance.class)
        .field("appId")
        .equal(appId)
        .field("envId")
        .equal(envId)
        .field(ID_KEY)
        .equal(instanceId)
        .get();
  }

  /* (non-Javadoc)
   * @see
   * software.wings.service.intfc.ServiceInstanceService#updateInstanceMappings(software.wings.beans.ServiceTemplate,
   * java.util.List, java.util.List)
   */
  @Override
<<<<<<< HEAD
  public void updateInstanceMappings(
      ServiceTemplate template, List<ApplicationHost> addedHosts, List<ApplicationHost> deletedHosts) {
    Query<ServiceInstance> deleteQuery = wingsPersistence.createQuery(ServiceInstance.class)
                                             .field("appId")
                                             .equal(template.getAppId())
                                             .field("serviceTemplate")
                                             .equal(template.getUuid())
                                             .field("host")
                                             .hasAnyOf(deletedHosts);
=======
  public void updateInstanceMappings(ServiceTemplate template, List<Host> addedHosts, List<Host> deletedHosts) {
    Query<ServiceInstance> deleteQuery =
        wingsPersistence.createQuery(ServiceInstance.class)
            .field("appId")
            .equal(template.getAppId())
            .field("serviceTemplate")
            .equal(template.getUuid())
            .field("host")
            .hasAnyOf(deletedHosts.stream().map(Host::getUuid).collect(Collectors.toList()));
>>>>>>> 4dd45014
    wingsPersistence.delete(deleteQuery);

    addedHosts.forEach(host -> {
      ServiceInstance serviceInstance =
          aServiceInstance()
              .withAppId(template.getAppId())
              .withEnvId(template.getEnvId()) // Fixme: do it one by one and ignore unique constraints failure
              .withServiceTemplate(template)
              .withHost(host)
              .build();
      try {
        wingsPersistence.save(serviceInstance);
      } catch (DuplicateKeyException ex) {
        logger.warn("Reinserting an existing service instance ignore");
      }
    });
  }

  /* (non-Javadoc)
   * @see software.wings.service.intfc.ServiceInstanceService#delete(java.lang.String, java.lang.String,
   * java.lang.String)
   */
  @Override
  public void delete(String appId, String envId, String instanceId) {
    wingsPersistence.delete(wingsPersistence.createQuery(ServiceInstance.class)
                                .field("appId")
                                .equal(appId)
                                .field("envId")
                                .equal(envId)
                                .field(ID_KEY)
                                .equal(instanceId));
  }

  @Override
  public void deleteByEnv(String appId, String envId) {
    wingsPersistence.createQuery(ServiceInstance.class)
        .field("appId")
        .equal(appId)
        .field("envId")
        .equal(envId)
        .asList()
        .forEach(serviceInstance -> delete(appId, envId, serviceInstance.getUuid()));
  }

  @Override
  public void deleteByServiceTemplate(String appId, String envId, String templateId) {
    wingsPersistence.createQuery(ServiceInstance.class)
        .field("appId")
        .equal(appId)
        .field("envId")
        .equal(envId)
        .field("serviceTemplate")
        .equal(templateId)
        .asList()
        .forEach(serviceInstance -> delete(appId, envId, serviceInstance.getUuid()));
  }

  @Override
  public Iterable<InstanceCountByEnv> getCountsByEnvReleaseAndTemplate(
      String appId, Release release, Set<ServiceTemplate> serviceTemplates) {
    return ()
               -> wingsPersistence.getDatastore()
                      .createAggregation(ServiceInstance.class)
                      .match(wingsPersistence.createQuery(ServiceInstance.class)
                                 .field("serviceTemplate")
                                 .in(serviceTemplates)
                                 .field("appId")
                                 .equal(appId)
                                 .field("releaseId")
                                 .equal(release.getUuid()))
                      .group("envId", grouping("count", new Accumulator("$sum", 1)))
                      .out(InstanceCountByEnv.class);
  }

  @Override
  public Iterable<InstanceCountByEnv> getCountsByEnv(String appId, Set<ServiceTemplate> serviceTemplates) {
    return ()
               -> wingsPersistence.getDatastore()
                      .createAggregation(ServiceInstance.class)
                      .match(wingsPersistence.createQuery(ServiceInstance.class)
                                 .field("serviceTemplate")
                                 .in(serviceTemplates)
                                 .field("appId")
                                 .equal(appId))
                      .group("envId", grouping("count", new Accumulator("$sum", 1)))
                      .out(InstanceCountByEnv.class);
  }

  @Override
  public void updateActivity(Activity activity) {
    Query<ServiceInstance> query = wingsPersistence.createQuery(ServiceInstance.class)
                                       .field("appId")
                                       .equal(activity.getAppId())
                                       .field(ID_KEY)
                                       .equal(activity.getServiceInstanceId());
    UpdateOperations<ServiceInstance> operations = wingsPersistence.createUpdateOperations(ServiceInstance.class);

    if (!isNullOrEmpty(activity.getArtifactId())) {
      operations.set("artifactId", activity.getArtifactId())
          .set("artifactName", activity.getArtifactName())
          .set("releaseId", activity.getReleaseId())
          .set("releaseName", activity.getReleaseName())
          .set("artifactDeployedOn", activity.getCreatedAt())
          .set("artifactDeploymentStatus", activity.getStatus())
          .set("artifactDeploymentActivityId", activity.getUuid());
    }
    operations.set("lastActivityId", activity.getUuid())
        .set("lastActivityStatus", activity.getStatus())
        .set("commandName", activity.getCommandName())
        .set("commandType", activity.getCommandType())
        .set("lastActivityCreatedAt", activity.getCreatedAt());

    if (activity.getType() == Type.Command && !isNullOrEmpty(activity.getArtifactId())) {
      operations.set("lastDeployedOn", activity.getLastUpdatedAt());
    }
    wingsPersistence.update(query, operations);
  }
}<|MERGE_RESOLUTION|>--- conflicted
+++ resolved
@@ -77,18 +77,8 @@
    * java.util.List, java.util.List)
    */
   @Override
-<<<<<<< HEAD
   public void updateInstanceMappings(
       ServiceTemplate template, List<ApplicationHost> addedHosts, List<ApplicationHost> deletedHosts) {
-    Query<ServiceInstance> deleteQuery = wingsPersistence.createQuery(ServiceInstance.class)
-                                             .field("appId")
-                                             .equal(template.getAppId())
-                                             .field("serviceTemplate")
-                                             .equal(template.getUuid())
-                                             .field("host")
-                                             .hasAnyOf(deletedHosts);
-=======
-  public void updateInstanceMappings(ServiceTemplate template, List<Host> addedHosts, List<Host> deletedHosts) {
     Query<ServiceInstance> deleteQuery =
         wingsPersistence.createQuery(ServiceInstance.class)
             .field("appId")
@@ -96,8 +86,7 @@
             .field("serviceTemplate")
             .equal(template.getUuid())
             .field("host")
-            .hasAnyOf(deletedHosts.stream().map(Host::getUuid).collect(Collectors.toList()));
->>>>>>> 4dd45014
+            .hasAnyOf(deletedHosts.stream().map(ApplicationHost::getUuid).collect(Collectors.toList()));
     wingsPersistence.delete(deleteQuery);
 
     addedHosts.forEach(host -> {
