--- conflicted
+++ resolved
@@ -457,7 +457,6 @@
   }
 
   @Override
-<<<<<<< HEAD
   public Map<String, String> getData(String appId, String... params) {
     PageRequest<Orchestration> pageRequest = new PageRequest<>();
     pageRequest.addFilter("appId", appId, EQ);
@@ -465,7 +464,8 @@
     return listOrchestration(pageRequest)
         .stream()
         .collect(toMap(Orchestration::getUuid, o -> (o.getEnvironment().getName() + ":" + o.getName())));
-=======
+  }
+
   public List<WorkflowFailureStrategy> listWorkflowFailureStrategies(String appId) {
     return listWorkflowFailureStrategies(aPageRequest().addFilter("appId", Operator.EQ, appId).build()).getResponse();
   }
@@ -490,6 +490,5 @@
   @Override
   public boolean deleteWorkflowFailureStrategy(String appId, String workflowFailureStrategyId) {
     return wingsPersistence.delete(WorkflowFailureStrategy.class, appId, workflowFailureStrategyId);
->>>>>>> f3bf566b
   }
 }