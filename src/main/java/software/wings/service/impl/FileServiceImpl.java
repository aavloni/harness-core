package software.wings.service.impl;

import static com.google.common.base.Strings.isNullOrEmpty;
import static org.apache.commons.lang3.StringUtils.isNotBlank;
import static software.wings.beans.ErrorConstants.FILE_INTEGRITY_CHECK_FAILED;

import com.google.inject.Singleton;

import com.mongodb.BasicDBObject;
import com.mongodb.DBObject;
import com.mongodb.client.gridfs.GridFSFindIterable;
import com.mongodb.client.gridfs.model.GridFSFile;
import com.mongodb.client.gridfs.model.GridFSUploadOptions;
import com.mongodb.client.model.Filters;
import org.bson.Document;
import org.bson.types.ObjectId;
import org.slf4j.Logger;
import org.slf4j.LoggerFactory;
import software.wings.app.WingsBootstrap;
import software.wings.beans.BaseFile;
import software.wings.beans.FileMetadata;
import software.wings.dl.WingsPersistence;
import software.wings.exception.WingsException;
import software.wings.service.intfc.FileService;

import java.io.File;
import java.io.FileOutputStream;
import java.io.IOException;
import java.io.InputStream;
import java.io.OutputStream;
import java.util.ArrayList;
import java.util.List;

@Singleton
public class FileServiceImpl implements FileService {
<<<<<<< HEAD
  private static final Logger logger = LoggerFactory.getLogger(FileServiceImpl.class);

  @Override
  public File download(String fileId, File file, FileBucket fileBucket) {
    try {
      FileOutputStream streamToDownload = new FileOutputStream(file);
      fileBucket.getGridFSBucket().downloadToStream(new ObjectId(fileId), streamToDownload);
      streamToDownload.close();
      return file;
    } catch (IOException e) {
      logger.error("Error in download", e);
      return null;
    }
  }

  @Override
  public void downloadToStream(String fileId, OutputStream outputStream, FileBucket fileBucket) {
    fileBucket.getGridFSBucket().downloadToStream(new ObjectId(fileId), outputStream);
  }

  @Override
  public GridFSFile getGridFsFile(String fileId, FileBucket fileBucket) {
    GridFSFindIterable filemetaData = fileBucket.getGridFSBucket().find(Filters.eq("_id", new ObjectId(fileId)));
    return filemetaData.first();
  }

  @Override
  public String uploadFromStream(String filename, InputStream in, FileBucket fileBucket, GridFSUploadOptions options) {
    ObjectId fileId = fileBucket.getGridFSBucket().uploadFromStream(filename, in, options);
    return fileId.toHexString();
=======
  private static final String FILE_BUCKET = "lob";
  private final Logger logger = LoggerFactory.getLogger(getClass());
  @Inject private WingsPersistence wingsPersistence;
  private GridFSBucket gridFSBucket;

  public FileServiceImpl() {
    this.gridFSBucket = wingsPersistence.createGridFSBucket(FILE_BUCKET);
>>>>>>> 306f92f4
  }

  @Override
  public List<DBObject> getFilesMetaData(List<String> fileIDs, FileBucket fileBucket) {
    List<ObjectId> objIDs = new ArrayList<>();
    for (String id : fileIDs) {
      objIDs.add(new ObjectId(id));
    }
    BasicDBObject query = new BasicDBObject("_id", new BasicDBObject("$in", objIDs));
    List<DBObject> dbObjects =
        WingsBootstrap.lookup(WingsPersistence.class).getCollection("configs.files").find(query).toArray();
    return dbObjects;
  }

  @Override
  public String saveFile(FileMetadata fileMetadata, InputStream in, FileBucket fileBucket) {
    Document metadata = new Document();

    if (isNotBlank(fileMetadata.getChecksum()) && fileMetadata.getChecksumType() != null) {
      metadata.append("checksum", fileMetadata.getChecksum());
      metadata.append("checksumType", fileMetadata.getChecksumType().name());
    }

    if (isNotBlank(fileMetadata.getMimeType())) {
      metadata.append("mimeType", fileMetadata.getMimeType());
    }

    if (isNotBlank(fileMetadata.getRelativePath())) {
      metadata.append("relativePath", fileMetadata.getRelativePath());
    }

    GridFSUploadOptions options =
        new GridFSUploadOptions().chunkSizeBytes(fileBucket.getChunkSize()).metadata(metadata);

<<<<<<< HEAD
    ObjectId fileId = fileBucket.getGridFSBucket().uploadFromStream(fileMetadata.getFileName(), in, options);
=======
    ObjectId fileId = gridFSBucket.uploadFromStream(fileMetadata.getFileName(), in, options);
>>>>>>> 306f92f4
    return fileId.toHexString();
  }

  @Override
<<<<<<< HEAD
  public String saveFile(BaseFile baseFile, InputStream uploadedInputStream, FileBucket fileBucket) {
    GridFSUploadOptions gridFSUploadOptions = new GridFSUploadOptions().chunkSizeBytes(fileBucket.getChunkSize());
    String fileID = fileBucket.getGridFSBucket()
                        .uploadFromStream(baseFile.getName(), uploadedInputStream, gridFSUploadOptions)
                        .toHexString();
    GridFSFile gridFsFile = getGridFsFile(fileID, fileBucket);
    verifyFileIntegrity(baseFile, gridFsFile);
    baseFile.setChecksum(gridFsFile.getMD5());
    baseFile.setFileUUID(fileID);
    baseFile.setSize(gridFsFile.getLength());
    return fileID;
  }

  @Override
  public void deleteFile(String fileID, FileBucket fileBucket) {
    fileBucket.getGridFSBucket().delete(new ObjectId(fileID));
  }

  private void verifyFileIntegrity(BaseFile baseFile, GridFSFile gridFsFile) {
    if (!isNullOrEmpty(baseFile.getChecksum()) && !gridFsFile.getMD5().equals(baseFile.getChecksum())) {
      throw new WingsException(FILE_INTEGRITY_CHECK_FAILED);
    }
=======
  public File download(String fileId, File file) {
    try {
      FileOutputStream streamToDownload = new FileOutputStream(file);
      gridFSBucket.downloadToStream(new ObjectId(fileId), streamToDownload);
      streamToDownload.close();
      return file;
    } catch (IOException e) {
      logger.error("Error in download", e);
      return null;
    }
  }

  @Override
  public void downloadToStream(String fileId, OutputStream outputStream) {
    gridFSBucket.downloadToStream(new ObjectId(fileId), outputStream);
  }

  @Override
  public GridFSFile getGridFsFile(String fileId) {
    GridFSFindIterable filemetaData = gridFSBucket.find(Filters.eq("_id", new ObjectId(fileId)));
    return filemetaData.first();
>>>>>>> 306f92f4
  }
}<|MERGE_RESOLUTION|>--- conflicted
+++ resolved
@@ -1,11 +1,6 @@
 package software.wings.service.impl;
 
-import static com.google.common.base.Strings.isNullOrEmpty;
-import static org.apache.commons.lang3.StringUtils.isNotBlank;
-import static software.wings.beans.ErrorConstants.FILE_INTEGRITY_CHECK_FAILED;
-
 import com.google.inject.Singleton;
-
 import com.mongodb.BasicDBObject;
 import com.mongodb.DBObject;
 import com.mongodb.client.gridfs.GridFSFindIterable;
@@ -23,18 +18,17 @@
 import software.wings.exception.WingsException;
 import software.wings.service.intfc.FileService;
 
-import java.io.File;
-import java.io.FileOutputStream;
-import java.io.IOException;
-import java.io.InputStream;
-import java.io.OutputStream;
+import java.io.*;
 import java.util.ArrayList;
 import java.util.List;
 
+import static com.google.common.base.Strings.isNullOrEmpty;
+import static org.apache.commons.lang3.StringUtils.isNotBlank;
+import static software.wings.beans.ErrorConstants.FILE_INTEGRITY_CHECK_FAILED;
+
 @Singleton
 public class FileServiceImpl implements FileService {
-<<<<<<< HEAD
-  private static final Logger logger = LoggerFactory.getLogger(FileServiceImpl.class);
+  private final Logger logger = LoggerFactory.getLogger(getClass());
 
   @Override
   public File download(String fileId, File file, FileBucket fileBucket) {
@@ -64,15 +58,6 @@
   public String uploadFromStream(String filename, InputStream in, FileBucket fileBucket, GridFSUploadOptions options) {
     ObjectId fileId = fileBucket.getGridFSBucket().uploadFromStream(filename, in, options);
     return fileId.toHexString();
-=======
-  private static final String FILE_BUCKET = "lob";
-  private final Logger logger = LoggerFactory.getLogger(getClass());
-  @Inject private WingsPersistence wingsPersistence;
-  private GridFSBucket gridFSBucket;
-
-  public FileServiceImpl() {
-    this.gridFSBucket = wingsPersistence.createGridFSBucket(FILE_BUCKET);
->>>>>>> 306f92f4
   }
 
   @Override
@@ -107,16 +92,11 @@
     GridFSUploadOptions options =
         new GridFSUploadOptions().chunkSizeBytes(fileBucket.getChunkSize()).metadata(metadata);
 
-<<<<<<< HEAD
     ObjectId fileId = fileBucket.getGridFSBucket().uploadFromStream(fileMetadata.getFileName(), in, options);
-=======
-    ObjectId fileId = gridFSBucket.uploadFromStream(fileMetadata.getFileName(), in, options);
->>>>>>> 306f92f4
     return fileId.toHexString();
   }
 
   @Override
-<<<<<<< HEAD
   public String saveFile(BaseFile baseFile, InputStream uploadedInputStream, FileBucket fileBucket) {
     GridFSUploadOptions gridFSUploadOptions = new GridFSUploadOptions().chunkSizeBytes(fileBucket.getChunkSize());
     String fileID = fileBucket.getGridFSBucket()
@@ -139,28 +119,5 @@
     if (!isNullOrEmpty(baseFile.getChecksum()) && !gridFsFile.getMD5().equals(baseFile.getChecksum())) {
       throw new WingsException(FILE_INTEGRITY_CHECK_FAILED);
     }
-=======
-  public File download(String fileId, File file) {
-    try {
-      FileOutputStream streamToDownload = new FileOutputStream(file);
-      gridFSBucket.downloadToStream(new ObjectId(fileId), streamToDownload);
-      streamToDownload.close();
-      return file;
-    } catch (IOException e) {
-      logger.error("Error in download", e);
-      return null;
-    }
-  }
-
-  @Override
-  public void downloadToStream(String fileId, OutputStream outputStream) {
-    gridFSBucket.downloadToStream(new ObjectId(fileId), outputStream);
-  }
-
-  @Override
-  public GridFSFile getGridFsFile(String fileId) {
-    GridFSFindIterable filemetaData = gridFSBucket.find(Filters.eq("_id", new ObjectId(fileId)));
-    return filemetaData.first();
->>>>>>> 306f92f4
   }
 }