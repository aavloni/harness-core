package software.wings.service.intfc;

import software.wings.beans.AuthToken;
import software.wings.beans.User;
import software.wings.dl.PageRequest.PageRequestType;
import software.wings.security.PermissionAttribute;

import java.util.List;

/**
 * Created by peeyushaggarwal on 8/18/16.
 */
public interface AuthService {
  /**
   * Validate token auth token.
   *
   * @param tokenString the token string
   * @return the auth token
   */
  AuthToken validateToken(String tokenString);

<<<<<<< HEAD
  void authorize(String appId, String envId, User user, List<PermissionAttribute> permissionAttributes,
      PageRequestType requestType);
=======
  /**
   * Authorize.
   *
   * @param appId           the app id
   * @param envId           the env id
   * @param user            the user
   * @param permissionAttrs the permission attrs
   */
  void authorize(String appId, String envId, User user, List<PermissionAttr> permissionAttrs);
>>>>>>> 842b95ac
}<|MERGE_RESOLUTION|>--- conflicted
+++ resolved
@@ -19,18 +19,15 @@
    */
   AuthToken validateToken(String tokenString);
 
-<<<<<<< HEAD
-  void authorize(String appId, String envId, User user, List<PermissionAttribute> permissionAttributes,
-      PageRequestType requestType);
-=======
   /**
    * Authorize.
    *
-   * @param appId           the app id
-   * @param envId           the env id
-   * @param user            the user
-   * @param permissionAttrs the permission attrs
+   * @param appId                the app id
+   * @param envId                the env id
+   * @param user                 the user
+   * @param permissionAttributes the permission attributes
+   * @param requestType          the request type
    */
-  void authorize(String appId, String envId, User user, List<PermissionAttr> permissionAttrs);
->>>>>>> 842b95ac
+  void authorize(String appId, String envId, User user, List<PermissionAttribute> permissionAttributes,
+      PageRequestType requestType);
 }