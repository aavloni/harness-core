package software.wings.service.intfc;

import org.hibernate.validator.constraints.NotEmpty;
import ru.vyarus.guice.validator.group.annotation.ValidationGroups;
import software.wings.beans.Command;
import software.wings.beans.Graph;
import software.wings.beans.Service;
import software.wings.dl.PageRequest;
import software.wings.dl.PageResponse;
import software.wings.stencils.Stencil;
import software.wings.utils.validation.Create;
import software.wings.utils.validation.Update;

import java.util.List;
import javax.validation.Valid;

// TODO: Auto-generated Javadoc

/**
 * Created by anubhaw on 3/28/16.
 */
public interface ServiceResourceService {
  /**
   * List.
   *
   * @param pageRequest the page request
   * @return the page response
   */
  PageResponse<Service> list(PageRequest<Service> pageRequest);

  /**
   * Save.
   *
   * @param service the service
   * @return the service
   */
  @ValidationGroups(Create.class) Service save(@Valid Service service);

  /**
   * Update.
   *
   * @param service the service
   * @return the service
   */
  @ValidationGroups(Update.class) Service update(@Valid Service service);

  /**
   * Gets the.
   *
   * @param appId     the app id
   * @param serviceId the service id
   * @return the service
   */
  Service get(@NotEmpty String appId, @NotEmpty String serviceId);

  /**
   * Delete.
   *
   * @param appId     the app id
   * @param serviceId the service id
   */
  void delete(@NotEmpty String appId, @NotEmpty String serviceId);

  /**
   * Adds the command.
   *
   * @param appId        the app id
   * @param serviceId    the service id
   * @param commandGraph the command graph
   * @return the service
   */
  Service addCommand(@NotEmpty String appId, @NotEmpty String serviceId, Graph commandGraph);

  /**
   * Update command service.
   *
   * @param appId        the app id
   * @param serviceId    the service id
   * @param commandGraph the command graph
   * @return the service
   */
  Service updateCommand(String appId, String serviceId, Graph commandGraph);

  /**
   * Delete command.
   *
   * @param appId       the app id
   * @param serviceId   the service id
   * @param commandName the command name
   * @return the service
   */
  Service deleteCommand(@NotEmpty String appId, @NotEmpty String serviceId, @NotEmpty String commandName);

  /**
   * Gets command by name.
   *
   * @param appId       the app id
   * @param serviceId   the service id
   * @param commandName the command name
   * @return the command by name
   */
  Command getCommandByName(@NotEmpty String appId, @NotEmpty String serviceId, @NotEmpty String commandName);

  /**
   * Gets command stencils.
   *
   * @param appId     the app id
   * @param serviceId the service id
   * @return the command stencils
   */
<<<<<<< HEAD
  Map<String, String> getCommandStencils(@NotEmpty String appId, @NotEmpty String serviceId);

  /**
   * Delete by app id boolean.
   *
   * @param appId the app id
   * @return the boolean
   */
  void deleteByAppId(String appId);
=======
  List<Stencil> getCommandStencils(@NotEmpty String appId, @NotEmpty String serviceId);
>>>>>>> 12a314b3
}<|MERGE_RESOLUTION|>--- conflicted
+++ resolved
@@ -108,8 +108,7 @@
    * @param serviceId the service id
    * @return the command stencils
    */
-<<<<<<< HEAD
-  Map<String, String> getCommandStencils(@NotEmpty String appId, @NotEmpty String serviceId);
+  List<Stencil> getCommandStencils(@NotEmpty String appId, @NotEmpty String serviceId);
 
   /**
    * Delete by app id boolean.
@@ -118,7 +117,4 @@
    * @return the boolean
    */
   void deleteByAppId(String appId);
-=======
-  List<Stencil> getCommandStencils(@NotEmpty String appId, @NotEmpty String serviceId);
->>>>>>> 12a314b3
 }