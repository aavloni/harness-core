--- conflicted
+++ resolved
@@ -26,6 +26,7 @@
 import software.wings.beans.Activity;
 import software.wings.beans.Activity.Type;
 import software.wings.beans.Application;
+import software.wings.beans.ApplicationHost;
 import software.wings.beans.Artifact;
 import software.wings.beans.EntityType;
 import software.wings.beans.Environment;
@@ -189,22 +190,15 @@
       ServiceTemplate serviceTemplate =
           serviceTemplateService.get(appId, instanceElement.getServiceTemplateElement().getUuid());
       Service service = serviceTemplate.getService();
-      Host host =
+      ApplicationHost host =
           hostService.getHostByEnv(serviceInstance.getAppId(), serviceInstance.getEnvId(), serviceInstance.getHostId());
 
       executionDataBuilder.withServiceId(service.getUuid())
           .withServiceName(service.getName())
-<<<<<<< HEAD
-          .withTemplateId(serviceInstance.getServiceTemplate().getUuid())
-          .withTemplateName(serviceInstance.getServiceTemplate().getName())
-          .withHostId(serviceInstance.getHost().getHost().getInfraId())
-          .withHostName(serviceInstance.getHost().getHostName())
-=======
           .withTemplateId(instanceElement.getServiceTemplateElement().getUuid())
           .withTemplateName(instanceElement.getServiceTemplateElement().getName())
           .withHostId(host.getUuid())
           .withHostName(host.getHostName())
->>>>>>> 4dd45014
           .withAppId(appId);
 
       String actualCommand = commandName;
@@ -260,7 +254,7 @@
               .withStagingPath(stagingPath)
               .withExecutionCredential(workflowStandardParams.getExecutionCredential())
               .withServiceVariables(context.getServiceVariables())
-              .withHost(host)
+              .withHost(host.getHost())
               .withServiceTemplate(serviceTemplate);
 
       if (command.isArtifactNeeded()) {
