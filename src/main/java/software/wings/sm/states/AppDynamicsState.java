--- conflicted
+++ resolved
@@ -31,16 +31,9 @@
 public class AppDynamicsState extends HttpState {
   private static final Logger logger = LoggerFactory.getLogger(AppDynamicsState.class);
   @Transient @Inject private SettingsService settingsService;
-<<<<<<< HEAD
-
   @Attributes(required = true, title = "Application Name") private String applicationName;
   @Attributes(required = true, title = "Metric Path",
       description = "Overall Application Performance|Average Response Time (ms)")
-=======
-  @Attributes(title = "Application identifier", description = "application-name or application-id")
-  private String applicationIdentifier;
-  @Attributes(title = "Metric Path", description = "Overall Application Performance|Average Response Time (ms)")
->>>>>>> 8804d7c8
   private String metricPath;
   @Attributes(title = "Time duration (in minutes)", description = "Default 10 minutes") private String timeDuration;
 
@@ -124,43 +117,28 @@
     return super.getUrl();
   }
 
-<<<<<<< HEAD
   @Attributes(required = true, title = "Assertion")
   @Override
   public String getAssertion() {
     return super.getAssertion();
   }
 
-=======
->>>>>>> 8804d7c8
   /**
    * Gets application identifier.
    *
    * @return the application identifier
    */
-<<<<<<< HEAD
   public String getApplicationName() {
     return applicationName;
-=======
-  public String getApplicationIdentifier() {
-    return applicationIdentifier;
->>>>>>> 8804d7c8
   }
 
   /**
    * Sets application identifier.
    *
-<<<<<<< HEAD
    * @param applicationName the application identifier
    */
   public void setApplicationName(String applicationName) {
     this.applicationName = applicationName;
-=======
-   * @param applicationIdentifier the application identifier
-   */
-  public void setApplicationIdentifier(String applicationIdentifier) {
-    this.applicationIdentifier = applicationIdentifier;
->>>>>>> 8804d7c8
   }
 
   /**
