package software.wings.sm;

import java.io.Serializable;
import java.util.HashMap;
import java.util.List;
import java.util.Map;

/**
 * Describes execution context for a state machine execution.
 * @author Rishi
 */
public class ExecutionContext implements Serializable {
  private static final long serialVersionUID = 1L;
  private String stateMachineId;
  private Map<String, Serializable> params;
  private Map<String, Serializable> summary;
  private Map<String, StateExecutionData> stateExecutionMap;
  private Map<RepeatElementType, RepeatElement> repeatElementMap = new HashMap<>();

  private transient SmInstance smInstance;
  private boolean dirty = false;

  public Map<String, Serializable> getParams() {
    return params;
  }

  public void setParams(Map<String, Serializable> params) {
    this.params = params;
    dirty = true;
  }

  public void setParam(String paramName, Serializable paramValue) {
    params.put(paramName, paramValue);
    dirty = true;
  }

  public Map<String, Serializable> getSummary() {
    return summary;
  }

  public void setSummary(Map<String, Serializable> summary) {
    this.summary = summary;
    dirty = true;
  }

  public String getStateMachineId() {
    return stateMachineId;
  }

  public void setStateMachineId(String stateMachineId) {
    this.stateMachineId = stateMachineId;
  }

  public Map<String, StateExecutionData> getStateExecutionMap() {
    return stateExecutionMap;
  }

  public void setStateExecutionMap(Map<String, StateExecutionData> stateExecutionMap) {
    this.stateExecutionMap = stateExecutionMap;
    dirty = true;
  }

<<<<<<< HEAD
  public SMInstance getSmInstance() {
    return smInstance;
  }

  public void setSmInstance(SMInstance smInstance) {
=======
  public SmInstance getSmInstance() {
    return smInstance;
  }

  public void setSmInstance(SmInstance smInstance) {
>>>>>>> 16997bb5
    this.smInstance = smInstance;
  }

  public Map<RepeatElementType, RepeatElement> getRepeatElementMap() {
    return repeatElementMap;
  }

  public void setRepeatElementMap(Map<RepeatElementType, RepeatElement> repeatElementMap) {
    this.repeatElementMap = repeatElementMap;
  }

  public Object evaluateExpression(String expression) {
    return null;
  }

  public List evaluateExpressionAsList(String expression) {
    return null;
  }

  public Map evaluateExpressionAsMap(String expression) {
    return null;
  }

  public List<RepeatElement> evaluateRepeatExpression(
      RepeatElementType repeatElementType, String repeatElementExpression) {
    return null;
  }

  public boolean isDirty() {
    return dirty;
  }

  public void setDirty(boolean dirty) {
    this.dirty = dirty;
  }
}<|MERGE_RESOLUTION|>--- conflicted
+++ resolved
@@ -60,19 +60,11 @@
     dirty = true;
   }
 
-<<<<<<< HEAD
-  public SMInstance getSmInstance() {
-    return smInstance;
-  }
-
-  public void setSmInstance(SMInstance smInstance) {
-=======
   public SmInstance getSmInstance() {
     return smInstance;
   }
 
   public void setSmInstance(SmInstance smInstance) {
->>>>>>> 16997bb5
     this.smInstance = smInstance;
   }
 
