--- conflicted
+++ resolved
@@ -1,41 +1,25 @@
 package software.wings.sm;
 
-import java.io.Serializable;
-import java.util.HashMap;
-import java.util.Map;
-import java.util.concurrent.ExecutorService;
-
-import javax.inject.Inject;
+import com.google.inject.Singleton;
 
 import org.mongodb.morphia.query.UpdateOperations;
 import org.slf4j.Logger;
 import org.slf4j.LoggerFactory;
-
-import com.google.inject.Singleton;
-
 import software.wings.beans.ErrorConstants;
 import software.wings.dl.WingsPersistence;
 import software.wings.exception.WingsException;
 import software.wings.waitnotify.NotifyCallback;
 import software.wings.waitnotify.WaitNotifyEngine;
 
-<<<<<<< HEAD
 import java.io.Serializable;
 import java.util.HashMap;
 import java.util.Map;
 import java.util.concurrent.ExecutorService;
 import javax.inject.Inject;
 
-import java.io.Serializable;
-import java.util.HashMap;
-import java.util.Map;
-import java.util.concurrent.ExecutorService;
-import javax.inject.Inject;
-
-=======
->>>>>>> 306f92f4
 /**
  * Class responsible for executing state machine.
+ *
  * @author Rishi
  */
 @Singleton
@@ -51,7 +35,8 @@
 
   /**
    * Starts execution of a state machine with given arguments.
-   * @param sm StateMachine to execute.
+   *
+   * @param sm        StateMachine to execute.
    * @param arguments context arguments.
    */
   public void execute(StateMachine sm, Map<String, Serializable> arguments) {
@@ -76,11 +61,12 @@
 
   /**
    * Executes a given state for a state machine
-   * @param sm StateMachine to execute.
-   * @param stateName state name to execute.
-   * @param context context for the execution.
+   *
+   * @param sm               StateMachine to execute.
+   * @param stateName        state name to execute.
+   * @param context          context for the execution.
    * @param parentInstanceId parent instance for this execution.
-   * @param notifyId id to notify on.
+   * @param notifyId         id to notify on.
    */
   public void execute(
       StateMachine sm, String stateName, ExecutionContext context, String parentInstanceId, String notifyId) {
@@ -116,10 +102,11 @@
 
   /**
    * Executes a state machine instance for a state machine.
-   * @param sm StateMachine to execute.
-   * @param smInstance stateMachine instance to execute.
+   *
+   * @param sm               StateMachine to execute.
+   * @param smInstance       stateMachine instance to execute.
    * @param waitNotifyEngine waitNotify instance module.
-   * @param callback callback to execute on notify.
+   * @param callback         callback to execute on notify.
    */
   public void execute(
       StateMachine sm, SmInstance smInstance, WaitNotifyEngine waitNotifyEngine, NotifyCallback callback) {
@@ -137,8 +124,9 @@
 
   /**
    * Resumes execution of a StateMachineInstance.
+   *
    * @param smInstanceId stateMachineInstance to resume.
-   * @param response map of responses from state machine instances this state was waiting on.
+   * @param response     map of responses from state machine instances this state was waiting on.
    */
   public void resume(String smInstanceId, Map<String, ? extends Serializable> response) {
     SmInstance smInstance = wingsPersistence.get(SmInstance.class, smInstanceId);
@@ -245,7 +233,8 @@
 
     /**
      * Creates a new SmExecutionDispatcher.
-     * @param sm stateMachine for dispatcher.
+     *
+     * @param sm         stateMachine for dispatcher.
      * @param smInstance stateMachineInstance to dispatch.
      */
     public SmExecutionDispatcher(StateMachine sm, StateMachineExecutor stateMachineExecutor, SmInstance smInstance) {
