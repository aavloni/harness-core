package software.wings.sm;

import com.google.inject.Singleton;

import org.mongodb.morphia.query.UpdateOperations;
import org.slf4j.Logger;
import org.slf4j.LoggerFactory;
import software.wings.beans.ErrorConstants;
import software.wings.dl.WingsPersistence;
import software.wings.exception.WingsException;
import software.wings.waitnotify.NotifyCallback;
import software.wings.waitnotify.WaitNotifyEngine;

import java.io.Serializable;
import java.util.HashMap;
import java.util.Map;
import java.util.concurrent.ExecutorService;
import javax.inject.Inject;

import java.io.Serializable;
import java.util.HashMap;
import java.util.Map;
import java.util.concurrent.ExecutorService;
import javax.inject.Inject;

/**
 * Class responsible for executing state machine.
 * @author Rishi
 */
@Singleton
public class StateMachineExecutor {
  private static Logger logger = LoggerFactory.getLogger(StateMachineExecutor.class);
  @Inject private ExecutorService executorService;
  @Inject private WingsPersistence wingsPersistence;
  @Inject private WaitNotifyEngine waitNotifyEngine;

  public void execute(StateMachine sm) {
    execute(sm, new HashMap<String, Serializable>());
  }

<<<<<<< HEAD
=======
  /**
   * Starts execution of a state machine with given arguments.
   * @param sm StateMachine to execute.
   * @param arguments context arguments.
   */
>>>>>>> 16997bb5
  public void execute(StateMachine sm, Map<String, Serializable> arguments) {
    if (sm == null) {
      logger.error("StateMachine passed for execution is null");
      throw new WingsException(ErrorConstants.INVALID_ARGUMENT);
    }

    ExecutionContext context = new ExecutionContext();
    if (arguments == null) {
      arguments = new HashMap<>();
    }
    context.setParams(arguments);
    context.setStateMachineId(sm.getUuid());

    execute(sm, sm.getInitialState().getName(), context);
  }

  public void execute(StateMachine sm, String stateName, ExecutionContext context) {
    execute(sm, stateName, context, null, null);
  }

<<<<<<< HEAD
=======
  /**
   * Executes a given state for a state machine
   * @param sm StateMachine to execute.
   * @param stateName state name to execute.
   * @param context context for the execution.
   * @param parentInstanceId parent instance for this execution.
   * @param notifyId id to notify on.
   */
>>>>>>> 16997bb5
  public void execute(
      StateMachine sm, String stateName, ExecutionContext context, String parentInstanceId, String notifyId) {
    SmInstance smInstance = new SmInstance();
    smInstance.setContext(context);
    smInstance.setStateName(stateName);
    smInstance.setParentInstanceId(parentInstanceId);
    smInstance.setStateMachineId(context.getStateMachineId());
    smInstance.setNotifyId(notifyId);
    smInstance = wingsPersistence.saveAndGet(SmInstance.class, smInstance);

    executorService.submit(new SmExecutionDispatcher(sm, this, smInstance));
  }

  public void execute(String smId, Map<String, Serializable> arguments) {
    execute(wingsPersistence.get(StateMachine.class, smId), arguments);
  }

<<<<<<< HEAD
  public void execute(String smId, Map<String, Serializable> arguments) {
    execute(wingsPersistence.get(StateMachine.class, smId), arguments);
  }

=======
>>>>>>> 16997bb5
  public void execute(
      String smId, String stateName, ExecutionContext context, String parentInstanceId, String notifyId) {
    execute(wingsPersistence.get(StateMachine.class, smId), stateName, context, parentInstanceId, notifyId);
  }

<<<<<<< HEAD
  public void execute(SMInstance smInstance) {
=======
  public void execute(SmInstance smInstance) {
>>>>>>> 16997bb5
    StateMachine sm = wingsPersistence.get(StateMachine.class, smInstance.getStateMachineId());
    execute(sm, smInstance);
  }

  public void execute(StateMachine sm, SmInstance smInstance) {
    NotifyCallback callback = new SmAsynchResumeCallback(smInstance.getUuid());
    execute(sm, smInstance, waitNotifyEngine, callback);
  }

  /**
   * Executes a state machine instance for a state machine.
   * @param sm StateMachine to execute.
   * @param smInstance stateMachine instance to execute.
   * @param waitNotifyEngine waitNotify instance module.
   * @param callback callback to execute on notify.
   */
  public void execute(
      StateMachine sm, SmInstance smInstance, WaitNotifyEngine waitNotifyEngine, NotifyCallback callback) {
    updateStatus(smInstance, ExecutionStatus.RUNNING, "startTs");

    State currentState = null;
    try {
      currentState = sm.getState(smInstance.getStateName());
      ExecutionResponse executionResponse = currentState.execute(smInstance.getContext());
      handleExecuteResponse(sm, smInstance, waitNotifyEngine, callback, currentState, executionResponse);
    } catch (Exception exeception) {
      handleExecuteResponseException(sm, smInstance, waitNotifyEngine, currentState, exeception);
    }
  }

  /**
   * Resumes execution of a StateMachineInstance.
   * @param smInstanceId stateMachineInstance to resume.
   * @param response map of responses from state machine instances this state was waiting on.
   */
  public void resume(String smInstanceId, Map<String, ? extends Serializable> response) {
    SmInstance smInstance = wingsPersistence.get(SmInstance.class, smInstanceId);
    StateMachine sm = wingsPersistence.get(StateMachine.class, smInstance.getStateMachineId());
    State currentState = sm.getState(smInstance.getStateName());
    try {
      ExecutionResponse executionResponse = currentState.handleAsynchResponse(smInstance.getContext(), response);
      NotifyCallback callback = new SmAsynchResumeCallback(smInstance.getUuid());
      handleExecuteResponse(sm, smInstance, waitNotifyEngine, callback, currentState, executionResponse);
    } catch (Exception execution) {
      handleExecuteResponseException(sm, smInstance, waitNotifyEngine, currentState, execution);
    }
  }

  private void handleExecuteResponseException(StateMachine sm, SmInstance smInstance, WaitNotifyEngine waitNotifyEngine,
      State currentState, Exception exception) {
    logger.info("Error seen in the state execution  - currentState : " + currentState.getName()
            + ", smInstanceId: " + smInstance.getUuid(),
        exception);
    try {
      updateContext(smInstance);
      failedTransition(waitNotifyEngine, sm, smInstance);
    } catch (Exception e2) {
      logger.error("Error in transitioning to failure state", e2);
    }
  }

  private void handleExecuteResponse(StateMachine sm, SmInstance smInstance, WaitNotifyEngine waitNotifyEngine,
      NotifyCallback callback, State currentState, ExecutionResponse executionResponse) {
    updateContext(smInstance);
    if (executionResponse.isAsynch()) {
      if (executionResponse.getCorrelationIds() == null || executionResponse.getCorrelationIds().size() == 0) {
        logger.error("executionResponse is null, but no correlationId - currentState : " + currentState.getName()
            + ", smInstanceId: " + smInstance.getUuid());
        updateStatus(smInstance, ExecutionStatus.ERROR, "endTs");
      } else {
        waitNotifyEngine.waitForAll(callback,
            executionResponse.getCorrelationIds().toArray(new String[executionResponse.getCorrelationIds().size()]));
      }
    } else {
      if (executionResponse.getExecutionStatus() == ExecutionStatus.SUCCESS) {
        successTransition(waitNotifyEngine, sm, smInstance);
      } else {
        failedTransition(waitNotifyEngine, sm, smInstance);
      }
    }
  }

  private void successTransition(WaitNotifyEngine waitNotifyEngine, StateMachine sm, SmInstance smInstance) {
    updateStatus(smInstance, ExecutionStatus.SUCCESS, "endTs");

    State nextState = sm.getSuccessTransition(smInstance.getStateName());
    if (nextState == null) {
      logger.info("nextSuccessState is null.. ending execution  - currentState : " + smInstance.getStateName()
          + ", smInstanceId: " + smInstance.getUuid());
      if (smInstance.getNotifyId() != null) {
        waitNotifyEngine.notify(smInstance.getNotifyId(), ExecutionStatus.SUCCESS);
      }
    } else {
      execute(
          sm, nextState.getName(), smInstance.getContext(), smInstance.getParentInstanceId(), smInstance.getNotifyId());
    }
  }

  private void failedTransition(WaitNotifyEngine waitNotifyEngine, StateMachine sm, SmInstance smInstance) {
    updateStatus(smInstance, ExecutionStatus.FAILED, "endTs");

    State nextState = sm.getFailureTransition(smInstance.getStateName());
    if (nextState == null) {
      logger.info("nextFailureState is null.. ending execution  - currentState : " + smInstance.getStateName()
          + ", smInstanceId: " + smInstance.getUuid());
      if (smInstance.getNotifyId() != null) {
        waitNotifyEngine.notify(smInstance.getNotifyId(), ExecutionStatus.FAILED);
      }
    } else {
      execute(
          sm, nextState.getName(), smInstance.getContext(), smInstance.getParentInstanceId(), smInstance.getNotifyId());
    }
  }

  private void updateStatus(SmInstance smInstance, ExecutionStatus status, String tsField) {
    UpdateOperations<SmInstance> ops = wingsPersistence.createUpdateOperations(SmInstance.class);
    ops.set("status", status);
    ops.set(tsField, System.currentTimeMillis());

    wingsPersistence.update(smInstance, ops);
  }

  private void updateContext(SmInstance smInstance) {
    ExecutionContext context = smInstance.getContext();
    if (!context.isDirty()) {
      return;
    }
    UpdateOperations<SmInstance> ops = wingsPersistence.createUpdateOperations(SmInstance.class);
    ops.set("context", smInstance.getContext());
    wingsPersistence.update(smInstance, ops);
    context.setDirty(false);
  }

<<<<<<< HEAD
  static class SMExecutionDispatcher implements Runnable {
    private static final Logger logger = LoggerFactory.getLogger(SMExecutionDispatcher.class);
    private SMInstance smInstance;
=======
  static class SmExecutionDispatcher implements Runnable {
    private static final Logger logger = LoggerFactory.getLogger(SmExecutionDispatcher.class);
    private SmInstance smInstance;
>>>>>>> 16997bb5
    private StateMachine sm;
    private StateMachineExecutor stateMachineExecutor;

    /**
     * Creates a new SmExecutionDispatcher.
     * @param sm stateMachine for dispatcher.
     * @param smInstance stateMachineInstance to dispatch.
     */
    public SmExecutionDispatcher(StateMachine sm, StateMachineExecutor stateMachineExecutor, SmInstance smInstance) {
      this.sm = sm;
      this.stateMachineExecutor = stateMachineExecutor;
      this.smInstance = smInstance;
    }

    /* (non-Javadoc)
     * @see java.lang.Runnable#run()
     */
    @Override
    public void run() {
      stateMachineExecutor.execute(sm, smInstance);
    }
  }
}<|MERGE_RESOLUTION|>--- conflicted
+++ resolved
@@ -38,14 +38,11 @@
     execute(sm, new HashMap<String, Serializable>());
   }
 
-<<<<<<< HEAD
-=======
   /**
    * Starts execution of a state machine with given arguments.
    * @param sm StateMachine to execute.
    * @param arguments context arguments.
    */
->>>>>>> 16997bb5
   public void execute(StateMachine sm, Map<String, Serializable> arguments) {
     if (sm == null) {
       logger.error("StateMachine passed for execution is null");
@@ -66,8 +63,6 @@
     execute(sm, stateName, context, null, null);
   }
 
-<<<<<<< HEAD
-=======
   /**
    * Executes a given state for a state machine
    * @param sm StateMachine to execute.
@@ -76,7 +71,6 @@
    * @param parentInstanceId parent instance for this execution.
    * @param notifyId id to notify on.
    */
->>>>>>> 16997bb5
   public void execute(
       StateMachine sm, String stateName, ExecutionContext context, String parentInstanceId, String notifyId) {
     SmInstance smInstance = new SmInstance();
@@ -94,23 +88,12 @@
     execute(wingsPersistence.get(StateMachine.class, smId), arguments);
   }
 
-<<<<<<< HEAD
-  public void execute(String smId, Map<String, Serializable> arguments) {
-    execute(wingsPersistence.get(StateMachine.class, smId), arguments);
-  }
-
-=======
->>>>>>> 16997bb5
   public void execute(
       String smId, String stateName, ExecutionContext context, String parentInstanceId, String notifyId) {
     execute(wingsPersistence.get(StateMachine.class, smId), stateName, context, parentInstanceId, notifyId);
   }
 
-<<<<<<< HEAD
-  public void execute(SMInstance smInstance) {
-=======
   public void execute(SmInstance smInstance) {
->>>>>>> 16997bb5
     StateMachine sm = wingsPersistence.get(StateMachine.class, smInstance.getStateMachineId());
     execute(sm, smInstance);
   }
@@ -244,15 +227,9 @@
     context.setDirty(false);
   }
 
-<<<<<<< HEAD
-  static class SMExecutionDispatcher implements Runnable {
-    private static final Logger logger = LoggerFactory.getLogger(SMExecutionDispatcher.class);
-    private SMInstance smInstance;
-=======
   static class SmExecutionDispatcher implements Runnable {
     private static final Logger logger = LoggerFactory.getLogger(SmExecutionDispatcher.class);
     private SmInstance smInstance;
->>>>>>> 16997bb5
     private StateMachine sm;
     private StateMachineExecutor stateMachineExecutor;
 
