--- conflicted
+++ resolved
@@ -66,15 +66,12 @@
     return responseMessage;
   }
 
-<<<<<<< HEAD
-=======
   /**
    * Converts error code and map of key value pairs for substitution into ResponseMessage object .
    * @param errorCode errorCode for which message is needed.
    * @param params for substituting in ResponseMessage
    * @return ResponseMessage object.
    */
->>>>>>> 16997bb5
   public ResponseMessage getResponseMessage(String errorCode, Map<String, Object> params) {
     String message = messages.getProperty(errorCode);
     if (message == null) {
