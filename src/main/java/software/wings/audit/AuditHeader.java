--- conflicted
+++ resolved
@@ -1,18 +1,10 @@
 package software.wings.audit;
 
+import java.util.Date;
+
 import org.mongodb.morphia.annotations.Entity;
-import software.wings.beans.Application;
-import software.wings.beans.Base;
-import software.wings.beans.Environment;
-<<<<<<< HEAD
-import software.wings.beans.HTTPMethod;
-=======
-import software.wings.beans.HttpMethod;
->>>>>>> 16997bb5
-import software.wings.beans.Service;
-import software.wings.beans.User;
-
-import java.util.Date;
+import org.mongodb.morphia.annotations.Reference;
+import software.wings.beans.*;
 
 /**
  * HttpAuditHeader bean class.
@@ -28,11 +20,7 @@
   private String url;
   private String resourcePath;
   private String queryParams;
-<<<<<<< HEAD
-  private HTTPMethod requestMethod;
-=======
   private HttpMethod requestMethod;
->>>>>>> 16997bb5
   private String headerString;
   private ResponseType responseType;
   private Integer responseStatusCode;
