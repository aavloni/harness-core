--- conflicted
+++ resolved
@@ -9,8 +9,25 @@
 
 @Entity(value = "hosts", noClassnameStored = true)
 public class Host extends Base {
-<<<<<<< HEAD
   public enum AccessType { SSH, SSH_KEY, SSH_USER_PASSWD, SSH_SU_APP_ACCOUNT, SSH_SUDO_APP_ACCOUNT }
+
+  @Indexed private String applicationId;
+
+  @Indexed(unique = true) private String hostName;
+
+  private String osType;
+
+  private String ipAddress;
+
+  private int sshPort;
+
+  private String hostAlias;
+  private String envUuid;
+  private AccessType accessType;
+
+  @Reference(idOnly = true, ignoreMissing = true) private List<Tag> tags;
+
+  private String infraID;
 
   public Host() {}
 
@@ -20,28 +37,6 @@
     this.osType = osType;
     this.accessType = accessType;
   }
-
-=======
->>>>>>> 16997bb5
-  @Indexed private String applicationId;
-
-  @Indexed(unique = true) private String hostName;
-
-  private String osType;
-
-  private String ipAddress;
-
-  private int sshPort;
-  private String hostAlias;
-  private String envUuid;
-
-  private String dcUuid;
-  private String ozUuid;
-  private AccessType accessType;
-
-  @Reference(idOnly = true, ignoreMissing = true) private List<Tag> tags;
-
-  private String infraId;
 
   public String getHostName() {
     return hostName;
@@ -75,22 +70,6 @@
     this.envUuid = envUuid;
   }
 
-  public String getDcUuid() {
-    return dcUuid;
-  }
-
-  public void setDcUuid(String dcUuid) {
-    this.dcUuid = dcUuid;
-  }
-
-  public String getOzUuid() {
-    return ozUuid;
-  }
-
-  public void setOzUuid(String ozUuid) {
-    this.ozUuid = ozUuid;
-  }
-
   public AccessType getAccessType() {
     return accessType;
   }
@@ -115,12 +94,12 @@
     this.applicationId = applicationId;
   }
 
-  public String getInfraId() {
-    return infraId;
+  public String getInfraID() {
+    return infraID;
   }
 
-  public void setInfraId(String infraId) {
-    this.infraId = infraId;
+  public void setInfraID(String infraID) {
+    this.infraID = infraID;
   }
 
   public List<Tag> getTags() {
@@ -131,7 +110,6 @@
     this.tags = tags;
   }
 
-<<<<<<< HEAD
   public String getOsType() {
     return osType;
   }
@@ -143,7 +121,4 @@
   public String getTagsString() {
     return tags.stream().map(Tag::getTagString).collect(Collectors.joining(","));
   }
-=======
-  public enum AccessType { SSH, SSH_KEY, SSH_USER_PASSWD, SSH_SU_APP_ACCOUNT, SSH_SUDO_APP_ACCOUNT }
->>>>>>> 16997bb5
 }