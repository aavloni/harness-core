package software.wings.beans;

import static javax.ws.rs.core.Response.Status.BAD_REQUEST;
import static javax.ws.rs.core.Response.Status.CONFLICT;
import static javax.ws.rs.core.Response.Status.FORBIDDEN;
import static javax.ws.rs.core.Response.Status.UNAUTHORIZED;

import javax.ws.rs.core.Response.Status;

/**
 * The enum Error codes.
 */
public enum ErrorCodes {
  /**
   * Default error code error codes.
   */
  DEFAULT_ERROR_CODE("DEFAULT_ERROR_CODE"), /**
                                             * Invalid argument error codes.
                                             */
  INVALID_ARGUMENT("INVALID_ARGUMENT"),

  /**
   * User already registered error codes.
   */
<<<<<<< HEAD
  USER_ALREADY_REGISTERED("USER_ALREADY_REGISTERED", CONFLICT),

  /**
   * User does not exist error codes.
   */
  USER_DOES_NOT_EXIST("USER_DOES_NOT_EXIST", UNAUTHORIZED),
  /**
   * Email not verified error codes.
   */
  EMAIL_NOT_VERIFIED("EMAIL_NOT_VERIFIED", UNAUTHORIZED),

  /**
   * Email verification token not found error codes.
   */
  EMAIL_VERIFICATION_TOKEN_NOT_FOUND("EMAIL_VERIFICATION_TOKEN_NOT_FOUND"),
  /**
   * Invalid token error codes.
   */
  INVALID_TOKEN("INVALID_TOKEN", UNAUTHORIZED),
  /**
   * Expired token error codes.
   */
  EXPIRED_TOKEN("EXPIRED_TOKEN", UNAUTHORIZED),
  /**
   * Access denied error codes.
   */
  ACCESS_DENIED("ACCESS_DENIED", FORBIDDEN),
  /**
   * Invalid credential error codes.
   */
  INVALID_CREDENTIAL("INVALID_CREDENTIAL_ERROR", UNAUTHORIZED),
  /**
   * Invalid key error codes.
   */
  INVALID_KEY("INVALID_KEY_ERROR"),
  /**
   * Invalid keypath error codes.
   */
  INVALID_KEYPATH("INVALID_KEYPATH_ERROR"),
  /**
   * Unknown host error codes.
   */
  UNKNOWN_HOST("UNKNOWN_HOST_ERROR"),
  /**
   * Unreachable host error codes.
   */
  UNREACHABLE_HOST("UNREACHABLE_HOST_ERROR"),
  /**
   * Invalid port error codes.
   */
  INVALID_PORT("INVALID_OR_BLOCKED_PORT_ERROR"),
  /**
   * Ssh session timeout error codes.
   */
  SSH_SESSION_TIMEOUT("SSH_SESSION_TIMEOUT"),
  /**
   * Socket connection error error codes.
   */
  SOCKET_CONNECTION_ERROR("SSH_SOCKET_CONNECTION_ERROR"),
  /**
   * Socket connection timeout error codes.
   */
  SOCKET_CONNECTION_TIMEOUT("SOCKET_CONNECTION_TIMEOUT_ERROR"),
  /**
   * Unknown error error codes.
   */
  UNKNOWN_ERROR("UNKNOWN_ERROR"),
  /**
   * Unknown executor type error error codes.
   */
=======
  USER_ALREADY_REGISTERED("USER_ALREADY_REGISTERED"), /**
                                                       * Invalid token error codes.
                                                       */
  INVALID_TOKEN("INVALID_TOKEN", UNAUTHORIZED), /**
                                                 * Expired token error codes.
                                                 */
  EXPIRED_TOKEN("EXPIRED_TOKEN", UNAUTHORIZED), /**
                                                 * Access denied error codes.
                                                 */
  ACCESS_DENIED("ACCESS_DENIED", FORBIDDEN), /**
                                              * Invalid credential error codes.
                                              */
  INVALID_CREDENTIAL("INVALID_CREDENTIAL_ERROR", UNAUTHORIZED), /**
                                                                 * Invalid key error codes.
                                                                 */
  INVALID_KEY("INVALID_KEY_ERROR"), /**
                                     * Invalid keypath error codes.
                                     */
  INVALID_KEYPATH("INVALID_KEYPATH_ERROR"), /**
                                             * Unknown host error codes.
                                             */
  UNKNOWN_HOST("UNKNOWN_HOST_ERROR"), /**
                                       * Unreachable host error codes.
                                       */
  UNREACHABLE_HOST("UNREACHABLE_HOST_ERROR"), /**
                                               * Invalid port error codes.
                                               */
  INVALID_PORT("INVALID_OR_BLOCKED_PORT_ERROR"), /**
                                                  * Ssh session timeout error codes.
                                                  */
  SSH_SESSION_TIMEOUT("SSH_SESSION_TIMEOUT"), /**
                                               * Socket connection error error codes.
                                               */
  SOCKET_CONNECTION_ERROR("SSH_SOCKET_CONNECTION_ERROR"), /**
                                                           * Socket connection timeout error codes.
                                                           */
  SOCKET_CONNECTION_TIMEOUT("SOCKET_CONNECTION_TIMEOUT_ERROR"), /**
                                                                 * Unknown error error codes.
                                                                 */
  UNKNOWN_ERROR("UNKNOWN_ERROR"), /**
                                   * Unknown executor type error error codes.
                                   */
>>>>>>> a05c427f
  UNKNOWN_EXECUTOR_TYPE_ERROR("UNKNOWN_EXECUTOR_TYPE_ERROR"),

  /**
   * Duplicate state names error codes.
   */
  DUPLICATE_STATE_NAMES("DUPLICATE_STATE_NAMES"), /**
                                                   * Transition not linked error codes.
                                                   */
  TRANSITION_NOT_LINKED("TRANSITION_NOT_LINKED"), /**
                                                   * Transition to incorrect state error codes.
                                                   */
  TRANSITION_TO_INCORRECT_STATE("TRANSITION_TO_INCORRECT_STATE"), /**
                                                                   * Transition type null error codes.
                                                                   */
  TRANSITION_TYPE_NULL("TRANSITION_TYPE_NULL"), /**
                                                 * States with dup transitions error codes.
                                                 */
  STATES_WITH_DUP_TRANSITIONS("STATES_WITH_DUP_TRANSITIONS"), /**
                                                               * Non fork states error codes.
                                                               */
  NON_FORK_STATES("NON_FORK_STATES"), /**
                                       * Non repeat states error codes.
                                       */
  NON_REPEAT_STATES("NON_REPEAT_STATES"), /**
                                           * Initial state not defined error codes.
                                           */
  INITIAL_STATE_NOT_DEFINED("INITIAL_STATE_NOT_DEFINED"), /**
                                                           * File integrity check failed error codes.
                                                           */
  FILE_INTEGRITY_CHECK_FAILED("FILE_INTEGRITY_CHECK_FAILED"), /**
                                                               * Invalid url error codes.
                                                               */
  INVALID_URL("INVALID_URL"), /**
                               * File download failed error codes.
                               */
  FILE_DOWNLOAD_FAILED("FILE_DOWNLOAD_FAILED"), /**
                                                 * Platform software delete error error codes.
                                                 */
  PLATFORM_SOFTWARE_DELETE_ERROR("PLATFORM_SOFTWARE_DELETE_ERROR"), /**
                                                                     * Invalid csv file error codes.
                                                                     */
  INVALID_CSV_FILE("INVALID_CSV_FILE"), /**
                                         * Invalid request error codes.
                                         */
  INVALID_REQUEST("INVALID_REQUEST"), /**
                                       * Pipeline already triggered error codes.
                                       */
  PIPELINE_ALREADY_TRIGGERED("PIPELINE_ALREADY_TRIGGERED"), /**
                                                             * Non existing pipeline error codes.
                                                             */
  NON_EXISTING_PIPELINE("NON_EXISTING_PIPELINE"),

  /**
   * Duplicate command names error codes.
   */
  DUPLICATE_COMMAND_NAMES("DUPLICATE_COMMAND_NAMES"), /**
                                                       * Invalid pipeline error codes.
                                                       */
  INVALID_PIPELINE("INVALID_PIPELINE"), /**
                                         * Command does not exist error codes.
                                         */
  COMMAND_DOES_NOT_EXIST("COMMAND_DOES_NOT_EXIST"),

  /**
   * Duplicate artifactsource names error codes.
   */
  DUPLICATE_ARTIFACTSOURCE_NAMES("DUPLICATE_ARTIFACTSOURCE_NAMES");

  /**
   * The constant ARGS_NAME.
   */
  public static final String ARGS_NAME = "ARGS_NAME";
  private String code;
  private Status status = BAD_REQUEST;

  ErrorCodes(String code) {
    this.code = code;
  }

  ErrorCodes(String code, Status status) {
    this.code = code;
    this.status = status;
  }

  /**
   * Gets code.
   *
   * @return the code
   */
  public String getCode() {
    return code;
  }

  /**
   * Gets status.
   *
   * @return the status
   */
  public Status getStatus() {
    return status;
  }
}<|MERGE_RESOLUTION|>--- conflicted
+++ resolved
@@ -22,7 +22,6 @@
   /**
    * User already registered error codes.
    */
-<<<<<<< HEAD
   USER_ALREADY_REGISTERED("USER_ALREADY_REGISTERED", CONFLICT),
 
   /**
@@ -41,62 +40,6 @@
   /**
    * Invalid token error codes.
    */
-  INVALID_TOKEN("INVALID_TOKEN", UNAUTHORIZED),
-  /**
-   * Expired token error codes.
-   */
-  EXPIRED_TOKEN("EXPIRED_TOKEN", UNAUTHORIZED),
-  /**
-   * Access denied error codes.
-   */
-  ACCESS_DENIED("ACCESS_DENIED", FORBIDDEN),
-  /**
-   * Invalid credential error codes.
-   */
-  INVALID_CREDENTIAL("INVALID_CREDENTIAL_ERROR", UNAUTHORIZED),
-  /**
-   * Invalid key error codes.
-   */
-  INVALID_KEY("INVALID_KEY_ERROR"),
-  /**
-   * Invalid keypath error codes.
-   */
-  INVALID_KEYPATH("INVALID_KEYPATH_ERROR"),
-  /**
-   * Unknown host error codes.
-   */
-  UNKNOWN_HOST("UNKNOWN_HOST_ERROR"),
-  /**
-   * Unreachable host error codes.
-   */
-  UNREACHABLE_HOST("UNREACHABLE_HOST_ERROR"),
-  /**
-   * Invalid port error codes.
-   */
-  INVALID_PORT("INVALID_OR_BLOCKED_PORT_ERROR"),
-  /**
-   * Ssh session timeout error codes.
-   */
-  SSH_SESSION_TIMEOUT("SSH_SESSION_TIMEOUT"),
-  /**
-   * Socket connection error error codes.
-   */
-  SOCKET_CONNECTION_ERROR("SSH_SOCKET_CONNECTION_ERROR"),
-  /**
-   * Socket connection timeout error codes.
-   */
-  SOCKET_CONNECTION_TIMEOUT("SOCKET_CONNECTION_TIMEOUT_ERROR"),
-  /**
-   * Unknown error error codes.
-   */
-  UNKNOWN_ERROR("UNKNOWN_ERROR"),
-  /**
-   * Unknown executor type error error codes.
-   */
-=======
-  USER_ALREADY_REGISTERED("USER_ALREADY_REGISTERED"), /**
-                                                       * Invalid token error codes.
-                                                       */
   INVALID_TOKEN("INVALID_TOKEN", UNAUTHORIZED), /**
                                                  * Expired token error codes.
                                                  */
@@ -136,7 +79,6 @@
   UNKNOWN_ERROR("UNKNOWN_ERROR"), /**
                                    * Unknown executor type error error codes.
                                    */
->>>>>>> a05c427f
   UNKNOWN_EXECUTOR_TYPE_ERROR("UNKNOWN_EXECUTOR_TYPE_ERROR"),
 
   /**
