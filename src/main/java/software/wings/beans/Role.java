--- conflicted
+++ resolved
@@ -53,13 +53,10 @@
     this.permissions = permissions;
   }
 
-<<<<<<< HEAD
-=======
   /**
    * Adds permission to role.
    * @param permission permission to add.
    */
->>>>>>> 16997bb5
   public void addPermission(Permission permission) {
     if (permissions == null) {
       permissions = new ArrayList<>();
