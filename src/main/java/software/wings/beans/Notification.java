package software.wings.beans;

import org.hibernate.validator.constraints.NotEmpty;
import org.mongodb.morphia.annotations.Entity;

import java.util.List;
import javax.validation.constraints.NotNull;

/**
 * Created by anubhaw on 7/22/16.
 */
@Entity(value = "notifications")
public abstract class Notification extends Base {
<<<<<<< HEAD
  @NotEmpty private String displayText;
  @NotEmpty private String detailsUrl;
=======
  /**
   * The Display text.
   */
  @NotEmpty protected String displayText;
  /**
   * The Details url.
   */
  @NotEmpty protected String detailsUrl;
>>>>>>> 78fcef31
  @NotNull private NotificationType notificationType;
  @NotNull private boolean actionable;
  private List<NotificationAction> notificationActions;

  /**
   * Instantiates a new Notification.
   */
<<<<<<< HEAD
  public enum NotificationType {
    /**
     * Approval notification type.
     */
    APPROVAL,
    /**
     * Change notification type.
     */
    CHANGE,
    /**
     * Failure notification type.
     */
    FAILURE
  }
=======
  public Notification() {}
>>>>>>> 78fcef31

  /**
   * Instantiates a new Notification.
   *
   * @param notificationType the notification type
   * @param actionable       the actionable
   */
<<<<<<< HEAD
  public Notification() {}

  /**
   * Instantiates a new Notification.
   *
   * @param notificationType the notification type
   * @param actionable       the actionable
   */
=======
>>>>>>> 78fcef31
  public Notification(NotificationType notificationType, boolean actionable) {
    this.notificationType = notificationType;
    this.actionable = actionable;
  }

  /**
   * Gets display text.
   *
   * @return the display text
   */
  public String getDisplayText() {
    return displayText;
  }

  /**
   * Sets display text.
<<<<<<< HEAD
   *
   * @param displayText the display text
   */
  public void setDisplayText(String displayText) {
    this.displayText = displayText;
  }
=======
   */
  public abstract void setDisplayText();
>>>>>>> 78fcef31

  /**
   * Gets details url.
   *
   * @return the details url
   */
  public String getDetailsUrl() {
    return detailsUrl;
  }

  /**
   * Sets details url.
   *
   * @param detailsUrl the details url
   */
  public void setDetailsUrl(String detailsUrl) {
    this.detailsUrl = detailsUrl;
  }

  /**
   * Gets notification type.
   *
   * @return the notification type
   */
  public NotificationType getNotificationType() {
    return notificationType;
  }

  /**
   * Sets notification type.
   *
   * @param notificationType the notification type
   */
  public void setNotificationType(NotificationType notificationType) {
    this.notificationType = notificationType;
  }

  /**
   * Is actionable boolean.
   *
   * @return the boolean
   */
  public boolean isActionable() {
    return actionable;
  }

  /**
   * Sets actionable.
   *
   * @param actionable the actionable
   */
  public void setActionable(boolean actionable) {
    this.actionable = actionable;
  }

  /**
   * Gets notification actions.
   *
   * @return the notification actions
   */
  public List<NotificationAction> getNotificationActions() {
    return notificationActions;
  }

  /**
   * Sets notification actions.
   *
   * @param notificationActions the notification actions
   */
  public void setNotificationActions(List<NotificationAction> notificationActions) {
    this.notificationActions = notificationActions;
  }

  /**
   * The enum Notification type.
   */
  public enum NotificationType {
    /**
     * Approval notification type.
     */
    APPROVAL, /**
               * Change notification type.
               */
    CHANGE, /**
             * Failure notification type.
             */
    FAILURE
  }
}<|MERGE_RESOLUTION|>--- conflicted
+++ resolved
@@ -11,19 +11,8 @@
  */
 @Entity(value = "notifications")
 public abstract class Notification extends Base {
-<<<<<<< HEAD
   @NotEmpty private String displayText;
   @NotEmpty private String detailsUrl;
-=======
-  /**
-   * The Display text.
-   */
-  @NotEmpty protected String displayText;
-  /**
-   * The Details url.
-   */
-  @NotEmpty protected String detailsUrl;
->>>>>>> 78fcef31
   @NotNull private NotificationType notificationType;
   @NotNull private boolean actionable;
   private List<NotificationAction> notificationActions;
@@ -31,32 +20,6 @@
   /**
    * Instantiates a new Notification.
    */
-<<<<<<< HEAD
-  public enum NotificationType {
-    /**
-     * Approval notification type.
-     */
-    APPROVAL,
-    /**
-     * Change notification type.
-     */
-    CHANGE,
-    /**
-     * Failure notification type.
-     */
-    FAILURE
-  }
-=======
-  public Notification() {}
->>>>>>> 78fcef31
-
-  /**
-   * Instantiates a new Notification.
-   *
-   * @param notificationType the notification type
-   * @param actionable       the actionable
-   */
-<<<<<<< HEAD
   public Notification() {}
 
   /**
@@ -65,8 +28,6 @@
    * @param notificationType the notification type
    * @param actionable       the actionable
    */
-=======
->>>>>>> 78fcef31
   public Notification(NotificationType notificationType, boolean actionable) {
     this.notificationType = notificationType;
     this.actionable = actionable;
@@ -83,17 +44,12 @@
 
   /**
    * Sets display text.
-<<<<<<< HEAD
    *
    * @param displayText the display text
    */
   public void setDisplayText(String displayText) {
     this.displayText = displayText;
   }
-=======
-   */
-  public abstract void setDisplayText();
->>>>>>> 78fcef31
 
   /**
    * Gets details url.
