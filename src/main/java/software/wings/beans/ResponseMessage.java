--- conflicted
+++ resolved
@@ -4,11 +4,6 @@
 
 public class ResponseMessage {
   private String code;
-<<<<<<< HEAD
-  ;
-
-=======
->>>>>>> 16997bb5
   private ResponseTypeEnum errorType;
   private String message;
 
