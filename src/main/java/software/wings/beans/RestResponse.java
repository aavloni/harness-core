package software.wings.beans;

import com.google.common.base.MoreObjects;

import java.util.ArrayList;
import java.util.List;
import java.util.Map;

public class RestResponse<T> extends RestRequest<T> {
  private List<ResponseMessage> responseMessages = new ArrayList<>();

  public RestResponse() {
    this(null);
  }

  public RestResponse(T resource) {
    super(resource);
  }

  public List<ResponseMessage> getResponseMessages() {
    return responseMessages;
  }

  public void setResponseMessages(List<ResponseMessage> responseMessages) {
    this.responseMessages = responseMessages;
  }

  @Override
  public String toString() {
    return MoreObjects.toStringHelper(this).add("responseMessages", responseMessages).toString();
  }

  public static class Builder<T> {
    private List<ResponseMessage> responseMessages = new ArrayList<>();
    private Map<String, Object> metaData;
    private T resource;

    private Builder() {}

<<<<<<< HEAD
=======
    /**
     * @return copy of Builder object.
     */
>>>>>>> 16997bb5
    public Builder but() {
      return aRestResponse().withResponseMessages(responseMessages).withMetaData(metaData).withResource(resource);
    }

    public Builder withResource(T resource) {
      this.resource = resource;
      return this;
    }

    public Builder withMetaData(Map<String, Object> metaData) {
      this.metaData = metaData;
      return this;
    }

    public Builder withResponseMessages(List<ResponseMessage> responseMessages) {
      this.responseMessages = responseMessages;
      return this;
    }

    public static Builder aRestResponse() {
      return new Builder();
    }

    /**
     * Builds a RestResponse object.
     * @return RestResponse object.
     */
    public RestResponse build() {
      RestResponse restResponse = new RestResponse();
      restResponse.setResponseMessages(responseMessages);
      restResponse.setMetaData(metaData);
      restResponse.setResource(resource);
      return restResponse;
    }
  }
}<|MERGE_RESOLUTION|>--- conflicted
+++ resolved
@@ -37,12 +37,9 @@
 
     private Builder() {}
 
-<<<<<<< HEAD
-=======
     /**
      * @return copy of Builder object.
      */
->>>>>>> 16997bb5
     public Builder but() {
       return aRestResponse().withResponseMessages(responseMessages).withMetaData(metaData).withResource(resource);
     }
