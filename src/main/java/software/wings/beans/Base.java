--- conflicted
+++ resolved
@@ -1,7 +1,6 @@
 package software.wings.beans;
 
 import static java.lang.System.currentTimeMillis;
-import static software.wings.common.UUIDGenerator.getUUID;
 
 import com.google.common.base.MoreObjects;
 
@@ -92,30 +91,25 @@
 
   @Override
   public boolean equals(Object obj) {
-    if (this == obj) {
+    if (this == obj)
       return true;
-    }
-    if (obj == null) {
+    if (obj == null)
       return false;
-    }
-    if (getClass() != obj.getClass()) {
+    if (getClass() != obj.getClass())
       return false;
-    }
     Base other = (Base) obj;
     if (uuid == null) {
-      if (other.uuid != null) {
+      if (other.uuid != null)
         return false;
-      }
-    } else if (!uuid.equals(other.uuid)) {
+    } else if (!uuid.equals(other.uuid))
       return false;
-<<<<<<< HEAD
     return true;
   }
 
   @PrePersist
   public void onSave() {
     if (uuid == null) {
-      uuid = getUUID();
+      uuid = getUuid();
     }
     if (createdAt == 0) {
       createdAt = currentTimeMillis();
@@ -126,10 +120,6 @@
 
     lastUpdatedAt = currentTimeMillis();
     lastUpdatedBy = UserThreadLocal.get();
-=======
-    }
-    return true;
->>>>>>> 16997bb5
   }
 
   @Override
@@ -143,18 +133,4 @@
         .add("active", active)
         .toString();
   }
-
-  /**
-   * callback for before storing object in mongo.
-   */
-  @PrePersist
-  public void onUpdate() {
-    lastUpdatedAt = System.currentTimeMillis();
-    if (uuid == null) {
-      uuid = UUIDGenerator.getUuid();
-    }
-    if (createdAt == 0) {
-      createdAt = System.currentTimeMillis();
-    }
-  }
 }