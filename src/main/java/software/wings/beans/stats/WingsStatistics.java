package software.wings.beans.stats;

/**
 * Created by anubhaw on 8/15/16.
 */
public abstract class WingsStatistics {
  private StatisticsType type;

  /**
   * Instantiates a new Wings statistics.
   *
   * @param type the type
   */
  public WingsStatistics(StatisticsType type) {
    this.type = type;
  }

  /**
   * Gets type.
   *
   * @return the type
   */
  public StatisticsType getType() {
    return type;
  }

<<<<<<< HEAD
  public enum StatisticsType {
    DEPLOYMENT,
    ACTIVE_RELEASES,
    ACTIVE_ARTIFACTS,
    APPLICATION_COUNT,
    DEPLOYMENT_ACTIVITIES,
=======
  /**
   * The enum Statistics type.
   */
  public enum StatisticsType {
    /**
     * Deployment statistics type.
     */
    DEPLOYMENT, /**
                 * Active releases statistics type.
                 */
    ACTIVE_RELEASES, /**
                      * Application count statistics type.
                      */
    APPLICATION_COUNT, /**
                        * Deployment activities statistics type.
                        */
    DEPLOYMENT_ACTIVITIES, /**
                            * Top consumers statistics type.
                            */
>>>>>>> f38153d4
    TOP_CONSUMERS
  }
}<|MERGE_RESOLUTION|>--- conflicted
+++ resolved
@@ -24,14 +24,6 @@
     return type;
   }
 
-<<<<<<< HEAD
-  public enum StatisticsType {
-    DEPLOYMENT,
-    ACTIVE_RELEASES,
-    ACTIVE_ARTIFACTS,
-    APPLICATION_COUNT,
-    DEPLOYMENT_ACTIVITIES,
-=======
   /**
    * The enum Statistics type.
    */
@@ -39,19 +31,26 @@
     /**
      * Deployment statistics type.
      */
-    DEPLOYMENT, /**
-                 * Active releases statistics type.
-                 */
-    ACTIVE_RELEASES, /**
-                      * Application count statistics type.
-                      */
-    APPLICATION_COUNT, /**
-                        * Deployment activities statistics type.
-                        */
-    DEPLOYMENT_ACTIVITIES, /**
-                            * Top consumers statistics type.
-                            */
->>>>>>> f38153d4
+    DEPLOYMENT,
+    /**
+     * Active releases statistics type.
+     */
+    ACTIVE_RELEASES,
+    /**
+     * Active artifacts statistics type.
+     */
+    ACTIVE_ARTIFACTS,
+    /**
+     * Application count statistics type.
+     */
+    APPLICATION_COUNT,
+    /**
+     * Deployment activities statistics type.
+     */
+    DEPLOYMENT_ACTIVITIES,
+    /**
+     * Top consumers statistics type.
+     */
     TOP_CONSUMERS
   }
 }