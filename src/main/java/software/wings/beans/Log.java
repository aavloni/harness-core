--- conflicted
+++ resolved
@@ -15,26 +15,56 @@
   private String hostName;
   private String logLine;
 
+  /**
+   * Gets activity id.
+   *
+   * @return the activity id
+   */
   public String getActivityId() {
     return activityId;
   }
 
+  /**
+   * Sets activity id.
+   *
+   * @param activityId the activity id
+   */
   public void setActivityId(String activityId) {
     this.activityId = activityId;
   }
 
+  /**
+   * Gets host name.
+   *
+   * @return the host name
+   */
   public String getHostName() {
     return hostName;
   }
 
+  /**
+   * Sets host name.
+   *
+   * @param hostName the host name
+   */
   public void setHostName(String hostName) {
     this.hostName = hostName;
   }
 
+  /**
+   * Gets log line.
+   *
+   * @return the log line
+   */
   public String getLogLine() {
     return logLine;
   }
 
+  /**
+   * Sets log line.
+   *
+   * @param logLine the log line
+   */
   public void setLogLine(String logLine) {
     this.logLine = logLine;
   }
@@ -52,7 +82,7 @@
   }
 
   /**
-   * The Class Builder.
+   * The type Builder.
    */
   public static final class Builder {
     private String activityId;
@@ -69,7 +99,7 @@
     private Builder() {}
 
     /**
-     * A log.
+     * A log builder.
      *
      * @return the builder
      */
@@ -78,7 +108,7 @@
     }
 
     /**
-     * With activity id.
+     * With activity id builder.
      *
      * @param activityId the activity id
      * @return the builder
@@ -89,7 +119,7 @@
     }
 
     /**
-     * With host name.
+     * With host name builder.
      *
      * @param hostName the host name
      * @return the builder
@@ -99,33 +129,19 @@
       return this;
     }
 
-<<<<<<< HEAD
-=======
-    /**
-     * With service template id.
-     *
-     * @param serviceTemplateId the service template id
-     * @return the builder
-     */
-    public Builder withServiceTemplateId(String serviceTemplateId) {
-      this.serviceTemplateId = serviceTemplateId;
-      return this;
-    }
-
-    /**
-     * With log line.
+    /**
+     * With log line builder.
      *
      * @param logLine the log line
      * @return the builder
      */
->>>>>>> 40db1ea7
     public Builder withLogLine(String logLine) {
       this.logLine = logLine;
       return this;
     }
 
     /**
-     * With uuid.
+     * With uuid builder.
      *
      * @param uuid the uuid
      * @return the builder
@@ -136,7 +152,7 @@
     }
 
     /**
-     * With app id.
+     * With app id builder.
      *
      * @param appId the app id
      * @return the builder
@@ -147,7 +163,7 @@
     }
 
     /**
-     * With created by.
+     * With created by builder.
      *
      * @param createdBy the created by
      * @return the builder
@@ -158,7 +174,7 @@
     }
 
     /**
-     * With created at.
+     * With created at builder.
      *
      * @param createdAt the created at
      * @return the builder
@@ -169,7 +185,7 @@
     }
 
     /**
-     * With last updated by.
+     * With last updated by builder.
      *
      * @param lastUpdatedBy the last updated by
      * @return the builder
@@ -180,7 +196,7 @@
     }
 
     /**
-     * With last updated at.
+     * With last updated at builder.
      *
      * @param lastUpdatedAt the last updated at
      * @return the builder
@@ -191,7 +207,7 @@
     }
 
     /**
-     * With active.
+     * With active builder.
      *
      * @param active the active
      * @return the builder
@@ -202,7 +218,7 @@
     }
 
     /**
-     * But.
+     * But builder.
      *
      * @return the builder
      */
@@ -221,7 +237,7 @@
     }
 
     /**
-     * Builds the.
+     * Build log.
      *
      * @return the log
      */
