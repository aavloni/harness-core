package software.wings.beans;

import com.google.common.base.MoreObjects;

import org.mongodb.morphia.annotations.Entity;
import org.mongodb.morphia.annotations.Indexed;
import org.mongodb.morphia.annotations.Reference;

import java.util.HashMap;
import java.util.Map;
import java.util.Objects;

/**
 * Release bean class.
 *
 * @author Rishi
 */
@Entity(value = "releases", noClassnameStored = true)
public class Release extends Base {
  @Indexed @Reference(idOnly = true) private Application application;

  private String releaseName;
  private String description;
  private Map<String, ArtifactSource> artifactSources = new HashMap<>();
  private Map<String, String> svcArtifactSourceMap = new HashMap<>();
  private Map<String, String> svcPlatformMap = new HashMap<>();
  private Status status = Status.ACTIVE;

  public String getReleaseName() {
    return releaseName;
  }

  public void setReleaseName(String releaseName) {
    this.releaseName = releaseName;
  }

  public Application getApplication() {
    return application;
  }

  public void setApplication(Application application) {
    this.application = application;
  }

  public String getDescription() {
    return description;
  }

  public void setDescription(String description) {
    this.description = description;
  }

  public Map<String, ArtifactSource> getArtifactSources() {
    return artifactSources;
  }

  public void setArtifactSources(Map<String, ArtifactSource> artifactSources) {
    this.artifactSources = artifactSources;
  }

  public Map<String, String> getSvcArtifactSourceMap() {
    return svcArtifactSourceMap;
  }

  public void setSvcArtifactSourceMap(Map<String, String> svcArtifactSourceMap) {
    this.svcArtifactSourceMap = svcArtifactSourceMap;
  }

  public Map<String, String> getSvcPlatformMap() {
    return svcPlatformMap;
  }

  public void setSvcPlatformMap(Map<String, String> svcPlatformMap) {
    this.svcPlatformMap = svcPlatformMap;
  }

  public Status getStatus() {
    return status;
  }

  public void setStatus(Status status) {
    this.status = status;
  }

  public void addArtifactSources(String svcName, ArtifactSource artifactSource) {
    artifactSources.put(artifactSource.getSourceName(), artifactSource);
    svcArtifactSourceMap.put(svcName, artifactSource.getSourceName());
  }

  @Override
  public int hashCode() {
    return Objects.hash(super.hashCode(), application, releaseName, description, artifactSources, svcArtifactSourceMap,
        svcPlatformMap, status);
  }

  @Override
<<<<<<< HEAD
  public boolean equals(Object o) {
    if (this == o)
=======
  public boolean equals(Object obj) {
    if (this == obj) {
>>>>>>> 16997bb5
      return true;
    }
    if (obj == null || getClass() != obj.getClass()) {
      return false;
    }
    if (!super.equals(obj)) {
      return false;
    }
    Release release = (Release) obj;
    return Objects.equals(application, release.application) && Objects.equals(releaseName, release.releaseName)
        && Objects.equals(description, release.description) && Objects.equals(artifactSources, release.artifactSources)
        && Objects.equals(svcArtifactSourceMap, release.svcArtifactSourceMap)
        && Objects.equals(svcPlatformMap, release.svcPlatformMap) && status == release.status;
  }

  @Override
  public String toString() {
    return MoreObjects.toStringHelper(this)
        .add("application", application)
        .add("releaseName", releaseName)
        .add("description", description)
        .add("artifactSources", artifactSources)
        .add("svcArtifactSourceMap", svcArtifactSourceMap)
        .add("svcPlatformMap", svcPlatformMap)
        .add("status", status)
        .toString();
  }

  public enum Status {
    ACTIVE,
    INACTIVE,
    FINALIZED;
  }

  public static class Builder {
    private Application application;
    private String releaseName;
    private String description;
    private Map<String, ArtifactSource> artifactSources = new HashMap<>();
    private Map<String, String> svcArtifactSourceMap = new HashMap<>();
    private Map<String, String> svcPlatformMap = new HashMap<>();
    private Status status = Status.ACTIVE;
    private String uuid;
    private User createdBy;
    private long createdAt;
    private User lastUpdatedBy;
    private long lastUpdatedAt;
    private boolean active = true;

    private Builder() {}

<<<<<<< HEAD
=======
    /**
     * creates a copy of this builder object.
     * @return builder object copy.
     */
>>>>>>> 16997bb5
    public Builder but() {
      return aRelease()
          .withApplication(application)
          .withReleaseName(releaseName)
          .withDescription(description)
          .withArtifactSources(artifactSources)
          .withSvcArtifactSourceMap(svcArtifactSourceMap)
          .withSvcPlatformMap(svcPlatformMap)
          .withStatus(status)
          .withUuid(uuid)
          .withCreatedBy(createdBy)
          .withCreatedAt(createdAt)
          .withLastUpdatedBy(lastUpdatedBy)
          .withLastUpdatedAt(lastUpdatedAt)
          .withActive(active);
    }

    public Builder withActive(boolean active) {
      this.active = active;
      return this;
    }

    public Builder withLastUpdatedAt(long lastUpdatedAt) {
      this.lastUpdatedAt = lastUpdatedAt;
      return this;
    }

    public Builder withLastUpdatedBy(User lastUpdatedBy) {
      this.lastUpdatedBy = lastUpdatedBy;
      return this;
    }

    public Builder withCreatedAt(long createdAt) {
      this.createdAt = createdAt;
      return this;
    }

    public Builder withCreatedBy(User createdBy) {
      this.createdBy = createdBy;
      return this;
    }

    public Builder withUuid(String uuid) {
      this.uuid = uuid;
      return this;
    }

    public Builder withStatus(Status status) {
      this.status = status;
      return this;
    }

    public Builder withSvcPlatformMap(Map<String, String> svcPlatformMap) {
      this.svcPlatformMap = svcPlatformMap;
      return this;
    }

    public Builder withSvcArtifactSourceMap(Map<String, String> svcArtifactSourceMap) {
      this.svcArtifactSourceMap = svcArtifactSourceMap;
      return this;
    }

    public Builder withArtifactSources(Map<String, ArtifactSource> artifactSources) {
      this.artifactSources = artifactSources;
      return this;
    }

    public Builder withDescription(String description) {
      this.description = description;
      return this;
    }

    public Builder withReleaseName(String releaseName) {
      this.releaseName = releaseName;
      return this;
    }

    public Builder withApplication(Application application) {
      this.application = application;
      return this;
    }

    public static Builder aRelease() {
      return new Builder();
    }

    /**
     * Builds Release object.
     * @return Release object.
     */
    public Release build() {
      Release release = new Release();
      release.setApplication(application);
      release.setReleaseName(releaseName);
      release.setDescription(description);
      release.setArtifactSources(artifactSources);
      release.setSvcArtifactSourceMap(svcArtifactSourceMap);
      release.setSvcPlatformMap(svcPlatformMap);
      release.setStatus(status);
      release.setUuid(uuid);
      release.setCreatedBy(createdBy);
      release.setCreatedAt(createdAt);
      release.setLastUpdatedBy(lastUpdatedBy);
      release.setLastUpdatedAt(lastUpdatedAt);
      release.setActive(active);
      return release;
    }
  }
}<|MERGE_RESOLUTION|>--- conflicted
+++ resolved
@@ -94,13 +94,8 @@
   }
 
   @Override
-<<<<<<< HEAD
-  public boolean equals(Object o) {
-    if (this == o)
-=======
   public boolean equals(Object obj) {
     if (this == obj) {
->>>>>>> 16997bb5
       return true;
     }
     if (obj == null || getClass() != obj.getClass()) {
@@ -152,13 +147,10 @@
 
     private Builder() {}
 
-<<<<<<< HEAD
-=======
     /**
      * creates a copy of this builder object.
      * @return builder object copy.
      */
->>>>>>> 16997bb5
     public Builder but() {
       return aRelease()
           .withApplication(application)
