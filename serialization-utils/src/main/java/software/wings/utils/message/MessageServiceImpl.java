--- conflicted
+++ resolved
@@ -224,10 +224,6 @@
     }
     Object value = allData.get(key);
     if (value == null) {
-<<<<<<< HEAD
-      logger.info("{} does not contain {}", name, key);
-=======
->>>>>>> 6f69e146
       return null;
     }
     if (!valueClass.isAssignableFrom(value.getClass())) {
